package com.maxx_global.dto.productVariant;

import com.maxx_global.dto.productPrice.ProductPriceInfo;
import com.maxx_global.entity.Dealer;
import com.maxx_global.entity.ProductPrice;
import com.maxx_global.entity.ProductVariant;
import com.maxx_global.enums.CurrencyType;
import com.maxx_global.enums.EntityStatus;
import com.maxx_global.enums.CurrencyType;
import org.springframework.stereotype.Component;

import java.time.LocalDateTime;
import java.util.Collections;
import java.util.List;
import java.util.stream.Collectors;

@Component
public class ProductVariantMapper {

    /**
     * ProductVariant entity -> ProductVariantDTO
     *
     * @param variant  Entity
     * @param dealerId Belirli bir dealer için fiyatları filtrelemek için (opsiyonel)
     * @param currency Dealer'ın görebileceği para birimi (opsiyonel)
     * @return DTO
     */
    public ProductVariantDTO toDto(ProductVariant variant, boolean includePrices, Long dealerId, CurrencyType currency) {
        if (variant == null) {
            return null;
        }

<<<<<<< HEAD
=======
        // Fiyatları filtrele (dealerId varsa sadece o dealer'ın fiyatlarını al)
>>>>>>> 7ebb6b22
        List<ProductPriceInfo> priceInfos = includePrices
                ? mapPrices(variant, dealerId, currency)
                : Collections.emptyList();

        return new ProductVariantDTO(
                variant.getId(),
                variant.getSize(),
                variant.getSku(),
                variant.getStockQuantity(),
                variant.getIsDefault(),
                priceInfos
        );
    }

    public ProductVariantDTO toDto(ProductVariant variant, Long dealerId, CurrencyType currency) {
        return toDto(variant, true, dealerId, currency);
    }
<<<<<<< HEAD

=======
>>>>>>> 7ebb6b22
    /**
     * ProductVariant entity -> ProductVariantDTO (tüm fiyatlar)
     */
    public ProductVariantDTO toDto(ProductVariant variant) {
<<<<<<< HEAD
        return toDto(variant, true, null, null);
=======
        return toDto(variant, null,null);
>>>>>>> 7ebb6b22
    }

    /**
     * ✅ ProductVariantRequest -> ProductVariant entity (YENİ - Request için)
     * NOT: Product ilişkisi service katmanında set edilmelidir
     * NOT: Fiyatlar ayrı olarak ProductPrice entity'leri olarak oluşturulacak
     */
    public ProductVariant toEntity(ProductVariantRequest request) {
        if (request == null) {
            return null;
        }

        ProductVariant variant = new ProductVariant();
        // ⚠️ ID'yi sadece update işlemlerinde set et (create'de null olmalı)
        // Service katmanında ID kontrolü yapılacak
        if (request.id() != null) {
            variant.setId(request.id());
        }

        variant.setSize(request.size());
        variant.setSku(request.sku());
        variant.setStockQuantity(request.stockQuantity() != null ? request.stockQuantity() : 0);
        variant.setIsDefault(request.isDefault() != null ? request.isDefault() : false);

        // Product ilişkisi service katmanında set edilecek
        // Prices ayrı olarak handle edilecek (createPricesFromRequest metoduyla)

        return variant;
    }

    /**
     * @deprecated ProductVariantDTO yerine ProductVariantRequest kullanın
     * ProductVariantDTO -> ProductVariant entity
     * NOT: Product ilişkisi service katmanında set edilmelidir
     */
    @Deprecated
    public ProductVariant toEntity(ProductVariantDTO dto) {
        if (dto == null) {
            return null;
        }

        ProductVariant variant = new ProductVariant();
        variant.setId(dto.id());
        variant.setSize(dto.size());
        variant.setSku(dto.sku());
        variant.setStockQuantity(dto.stockQuantity() != null ? dto.stockQuantity() : 0);
        variant.setIsDefault(dto.isDefault() != null ? dto.isDefault() : false);

        // Product ilişkisi service katmanında set edilecek
        // Prices da ayrı olarak handle edilecek

        return variant;
    }

    /**
     * ✅ Request bilgilerini mevcut entity'ye uygular (update için - YENİ)
     */
    public void updateEntity(ProductVariant existingVariant, ProductVariantRequest request) {
        if (existingVariant == null || request == null) {
            return;
        }

        existingVariant.setSize(request.size());

        // SKU güncelleme - dikkatli olmak gerekir çünkü unique
        if (request.sku() != null && !request.sku().equals(existingVariant.getSku())) {
            existingVariant.setSku(request.sku());
        }

        if (request.stockQuantity() != null) {
            existingVariant.setStockQuantity(request.stockQuantity());
        }

        if (request.isDefault() != null) {
            existingVariant.setIsDefault(request.isDefault());
        }

        // Prices ayrı handle edilecek (service katmanında - createPricesFromRequest ile)
    }

    /**
     * @deprecated ProductVariantRequest kullanın
     * DTO bilgilerini mevcut entity'ye uygular (update için)
     */
    @Deprecated
    public void updateEntity(ProductVariant existingVariant, ProductVariantDTO dto) {
        if (existingVariant == null || dto == null) {
            return;
        }

        existingVariant.setSize(dto.size());

        // SKU güncelleme - dikkatli olmak gerekir çünkü unique
        if (dto.sku() != null && !dto.sku().equals(existingVariant.getSku())) {
            existingVariant.setSku(dto.sku());
        }

        if (dto.stockQuantity() != null) {
            existingVariant.setStockQuantity(dto.stockQuantity());
        }

        if (dto.isDefault() != null) {
            existingVariant.setIsDefault(dto.isDefault());
        }

        // Prices ayrı handle edilecek (service katmanında)
    }

    /**
     * ✅ VariantPriceRequest listesinden ProductPrice entity'leri oluşturur
     * NOT: ProductVariant ilişkisi service katmanında set edilmelidir
     */
    public List<ProductPrice> createPricesFromRequest(List<VariantPriceRequest> priceRequests, ProductVariant variant) {
        if (priceRequests == null || priceRequests.isEmpty()) {
            return Collections.emptyList();
        }

        return priceRequests.stream()
                .map(priceRequest -> {
                    ProductPrice price = new ProductPrice();
                    price.setProductVariant(variant);
                    price.setProduct(variant.getProduct()); // Backward compatibility
                    price.setCurrency(priceRequest.currency());
                    price.setAmount(priceRequest.amount());
                    price.setValidFrom(priceRequest.validFrom() != null ? priceRequest.validFrom() : LocalDateTime.now());
                    price.setValidUntil(priceRequest.validTo()); // ✅ Entity'de validUntil olarak tanımlı
                    price.setIsActive(true);
                    price.setStatus(EntityStatus.ACTIVE);

                    // Dealer set et (varsa)
                    if (priceRequest.dealerId() != null) {
                        Dealer dealer = new Dealer();
                        dealer.setId(priceRequest.dealerId());
                        price.setDealer(dealer);
                    }

                    return price;
                })
                .collect(Collectors.toList());
    }

    /**
     * Variant'ın fiyatlarını ProductPriceInfo listesine çevirir
     */
    private List<ProductPriceInfo> mapPrices(ProductVariant variant, Long dealerId, CurrencyType currency) {
        if (variant.getPrices() == null || variant.getPrices().isEmpty()) {
            return Collections.emptyList();
        }

        return variant.getPrices().stream()
                // Dealer filtresi (varsa)
                .filter(price -> dealerId == null ||
                        (price.getDealer() != null && price.getDealer().getId().equals(dealerId)))
                // Para birimi filtresi (varsa)
                .filter(price -> currency == null || price.getCurrency() == currency)
                // Sadece aktif ve geçerli fiyatlar
                .filter(ProductPrice::isValidNow)
                .filter(price -> currency == null || price.getCurrency() == currency)
                .map(price -> new ProductPriceInfo(
                        price.getId(),
                        price.getCurrency(),
                        price.getAmount()
                ))
                .collect(Collectors.toList());
    }

    /**
     * Variant listesini DTO listesine çevirir
     */
    public List<ProductVariantDTO> toDtoList(List<ProductVariant> variants, boolean includePrices, Long dealerId, CurrencyType currency) {
        if (variants == null || variants.isEmpty()) {
            return Collections.emptyList();
        }

        return variants.stream()
                .map(variant -> toDto(variant, includePrices, dealerId, currency))
                .collect(Collectors.toList());
    }

    public List<ProductVariantDTO> toDtoList(List<ProductVariant> variants, Long dealerId, CurrencyType currency) {
        return toDtoList(variants, true, dealerId, currency);
    }

    /**
     * Variant listesini DTO listesine çevirir (tüm fiyatlar)
     */
    public List<ProductVariantDTO> toDtoList(List<ProductVariant> variants) {
        return toDtoList(variants, true, null, null);
    }
}<|MERGE_RESOLUTION|>--- conflicted
+++ resolved
@@ -30,10 +30,7 @@
             return null;
         }
 
-<<<<<<< HEAD
-=======
         // Fiyatları filtrele (dealerId varsa sadece o dealer'ın fiyatlarını al)
->>>>>>> 7ebb6b22
         List<ProductPriceInfo> priceInfos = includePrices
                 ? mapPrices(variant, dealerId, currency)
                 : Collections.emptyList();
@@ -51,19 +48,11 @@
     public ProductVariantDTO toDto(ProductVariant variant, Long dealerId, CurrencyType currency) {
         return toDto(variant, true, dealerId, currency);
     }
-<<<<<<< HEAD
-
-=======
->>>>>>> 7ebb6b22
     /**
      * ProductVariant entity -> ProductVariantDTO (tüm fiyatlar)
      */
     public ProductVariantDTO toDto(ProductVariant variant) {
-<<<<<<< HEAD
-        return toDto(variant, true, null, null);
-=======
         return toDto(variant, null,null);
->>>>>>> 7ebb6b22
     }
 
     /**
