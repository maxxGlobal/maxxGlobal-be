--- conflicted
+++ resolved
@@ -1,206 +1,170 @@
-package com.maxx_global.entity;
-
-import jakarta.persistence.*;
-
-import java.util.HashSet;
-import java.util.Set;
-
-@Entity
-@Table(name = "app_user")
-public class AppUser extends BaseEntity {
-
-    @Id
-    @GeneratedValue(strategy = GenerationType.IDENTITY)
-    private Long id;
-
-    @Column(nullable = false, unique = true)
-    private String email;
-
-    @Column(nullable = false)
-    private String password;
-
-    @Column(nullable = false)
-    private String firstName;
-
-    @Column(nullable = false)
-    private String lastName;
-
-    @Column(name = "phone_number", nullable = false)
-    private String phoneNumber;
-
-<<<<<<< HEAD
-    @Column(name = "address", nullable = false)
-    private String address;
-
-    @Column(name = "authorized_user", nullable = false)
-    private Boolean authorizedUser = false;
-
-    // Sınıfın içine bu alanları ekleyin:
-    @Column(name = "email_notifications", nullable = false)
-    private Boolean emailNotifications = true; // Default olarak açık
-=======
-    @Column(name = "address", nullable = false)
-    private String address;
-
-    @Column(name = "authorized_user")
-    private Boolean authorizedUser = false;
-
-    // Sınıfın içine bu alanları ekleyin:
-    @Column(name = "email_notifications", nullable = false)
-    private Boolean emailNotifications = true; // Default olarak açık
->>>>>>> c2c3f1da
-
-    @ManyToMany(fetch = FetchType.EAGER)
-    @JoinTable(
-            name = "user_roles",
-            joinColumns = @JoinColumn(name = "user_id"),
-            inverseJoinColumns = @JoinColumn(name = "role_id")
-    )
-    private Set<Role> roles = new HashSet<>();
-
-    @ManyToOne
-    @JoinColumn(name = "dealer_id")
-    private Dealer dealer;
-
-    // --- GETTER ve SETTER ---
-
-    public Long getId() {
-        return id;
-    }
-
-    public void setId(Long id) {
-        this.id = id;
-    }
-
-    public String getEmail() {
-        return email;
-    }
-
-    public void setEmail(String email) {
-        this.email = email;
-    }
-
-    public String getPassword() {
-        return password;
-    }
-
-    public void setPassword(String password) {
-        this.password = password;
-    }
-
-    public Set<Role> getRoles() {
-        return roles;
-    }
-
-    public void setRoles(Set<Role> roles) {
-        this.roles = roles;
-    }
-
-    public String getFirstName() {
-        return firstName;
-    }
-
-    public void setFirstName(String firstName) {
-        this.firstName = firstName;
-    }
-
-    public String getLastName() {
-        return lastName;
-    }
-
-    public void setLastName(String lastName) {
-        this.lastName = lastName;
-    }
-
-    public Dealer getDealer() {
-        return dealer;
-    }
-
-    public void setDealer(Dealer dealer) {
-        this.dealer = dealer;
-    }
-
-    public String getPhoneNumber() {
-        return phoneNumber;
-    }
-
-    public void setPhoneNumber(String phoneNumber) {
-        this.phoneNumber = phoneNumber;
-    }
-
-    public String getAddress() {
-        return address;
-    }
-
-<<<<<<< HEAD
-    public void setAddress(String address) {
-        this.address = address;
-    }
-
-    public Boolean getAuthorizedUser() {
-        return authorizedUser;
-    }
-
-    public void setAuthorizedUser(Boolean authorizedUser) {
-        this.authorizedUser = authorizedUser;
-    }
-
-    public boolean isAuthorizedUser() {
-        return authorizedUser != null && authorizedUser;
-    }
-
-    public Boolean getEmailNotifications() {
-        return emailNotifications;
-    }
-
-    public void setEmailNotifications(Boolean emailNotifications) {
-=======
-    public void setAddress(String address) {
-        this.address = address;
-    }
-
-    public Boolean getAuthorizedUser() {
-        return authorizedUser;
-    }
-
-    public void setAuthorizedUser(Boolean authorizedUser) {
-        this.authorizedUser = authorizedUser;
-    }
-
-    public boolean isAuthorizedUser() {
-        return authorizedUser != null && authorizedUser;
-    }
-
-    public Boolean getEmailNotifications() {
-        return emailNotifications;
-    }
-
-    public void setEmailNotifications(Boolean emailNotifications) {
->>>>>>> c2c3f1da
-        this.emailNotifications = emailNotifications;
-    }
-
-    public boolean isEmailNotificationsEnabled() {
-        return emailNotifications != null && emailNotifications;
-    }
-
-    /**
-     * Kullanıcının fiyat görme yetkisi var mı kontrol eder
-     */
-    public boolean canViewPrice() {
-        if (roles == null || roles.isEmpty()) {
-            return false;
-        }
-
-        for (Role role : roles) {
-            if (role.getPermissions() != null) {
-                for (Permission permission : role.getPermissions()) {
-                    if ("VIEW_PRICE".equals(permission.getName())) {
-                        return true;
-                    }
-                }
-            }
-        }
-        return false;
-    }
-}
+package com.maxx_global.entity;
+
+import jakarta.persistence.*;
+
+import java.util.HashSet;
+import java.util.Set;
+
+@Entity
+@Table(name = "app_user")
+public class AppUser extends BaseEntity {
+
+    @Id
+    @GeneratedValue(strategy = GenerationType.IDENTITY)
+    private Long id;
+
+    @Column(nullable = false, unique = true)
+    private String email;
+
+    @Column(nullable = false)
+    private String password;
+
+    @Column(nullable = false)
+    private String firstName;
+
+    @Column(nullable = false)
+    private String lastName;
+
+    @Column(name = "phone_number", nullable = false)
+    private String phoneNumber;
+
+    @Column(name = "address", nullable = false)
+    private String address;
+
+    @Column(name = "authorized_user", nullable = false)
+    private Boolean authorizedUser = false;
+
+    // Sınıfın içine bu alanları ekleyin:
+    @Column(name = "email_notifications", nullable = false)
+    private Boolean emailNotifications = true; // Default olarak açık
+
+    @ManyToMany(fetch = FetchType.EAGER)
+    @JoinTable(
+            name = "user_roles",
+            joinColumns = @JoinColumn(name = "user_id"),
+            inverseJoinColumns = @JoinColumn(name = "role_id")
+    )
+    private Set<Role> roles = new HashSet<>();
+
+    @ManyToOne
+    @JoinColumn(name = "dealer_id")
+    private Dealer dealer;
+
+    // --- GETTER ve SETTER ---
+
+    public Long getId() {
+        return id;
+    }
+
+    public void setId(Long id) {
+        this.id = id;
+    }
+
+    public String getEmail() {
+        return email;
+    }
+
+    public void setEmail(String email) {
+        this.email = email;
+    }
+
+    public String getPassword() {
+        return password;
+    }
+
+    public void setPassword(String password) {
+        this.password = password;
+    }
+
+    public Set<Role> getRoles() {
+        return roles;
+    }
+
+    public void setRoles(Set<Role> roles) {
+        this.roles = roles;
+    }
+
+    public String getFirstName() {
+        return firstName;
+    }
+
+    public void setFirstName(String firstName) {
+        this.firstName = firstName;
+    }
+
+    public String getLastName() {
+        return lastName;
+    }
+
+    public void setLastName(String lastName) {
+        this.lastName = lastName;
+    }
+
+    public Dealer getDealer() {
+        return dealer;
+    }
+
+    public void setDealer(Dealer dealer) {
+        this.dealer = dealer;
+    }
+
+    public String getPhoneNumber() {
+        return phoneNumber;
+    }
+
+    public void setPhoneNumber(String phoneNumber) {
+        this.phoneNumber = phoneNumber;
+    }
+
+    public String getAddress() {
+        return address;
+    }
+
+    public void setAddress(String address) {
+        this.address = address;
+    }
+
+    public Boolean getAuthorizedUser() {
+        return authorizedUser;
+    }
+
+    public void setAuthorizedUser(Boolean authorizedUser) {
+        this.authorizedUser = authorizedUser;
+    }
+
+    public boolean isAuthorizedUser() {
+        return authorizedUser != null && authorizedUser;
+    }
+
+    public Boolean getEmailNotifications() {
+        return emailNotifications;
+    }
+
+    public void setEmailNotifications(Boolean emailNotifications) {
+        this.emailNotifications = emailNotifications;
+    }
+
+    public boolean isEmailNotificationsEnabled() {
+        return emailNotifications != null && emailNotifications;
+    }
+
+    /**
+     * Kullanıcının fiyat görme yetkisi var mı kontrol eder
+     */
+    public boolean canViewPrice() {
+        if (roles == null || roles.isEmpty()) {
+            return false;
+        }
+
+        for (Role role : roles) {
+            if (role.getPermissions() != null) {
+                for (Permission permission : role.getPermissions()) {
+                    if ("VIEW_PRICE".equals(permission.getName())) {
+                        return true;
+                    }
+                }
+            }
+        }
+        return false;
+    }
+}