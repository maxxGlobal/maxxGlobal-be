// src/main/java/com/maxx_global/service/MailService.java
package com.maxx_global.service;

import com.maxx_global.entity.AppUser;
import com.maxx_global.entity.Discount;
import com.maxx_global.entity.Order;
import com.maxx_global.entity.OrderItem;
import com.maxx_global.entity.Permission;
import com.maxx_global.entity.Role;
import com.maxx_global.enums.DiscountType;
import com.maxx_global.repository.AppUserRepository;
import org.springframework.beans.factory.annotation.Value;
import org.springframework.retry.annotation.Backoff;
import org.springframework.retry.annotation.Retryable;
import org.springframework.scheduling.annotation.Async;
import org.springframework.stereotype.Service;
import org.thymeleaf.TemplateEngine;
import org.thymeleaf.context.Context;

import java.math.BigDecimal;
import java.math.RoundingMode;
import java.time.LocalDateTime;
import java.time.format.DateTimeFormatter;
import java.util.*;
import java.util.concurrent.CompletableFuture;
import java.util.logging.Level;
import java.util.logging.Logger;

@Service
public class MailService {

    private static final Logger logger = Logger.getLogger(MailService.class.getName());
    private static final DateTimeFormatter DATE_FORMATTER = DateTimeFormatter.ofPattern("dd.MM.yyyy HH:mm");
    @Value("${app.mail.pdf-attachment.enabled:true}") // ✅ EKLE
    private Boolean pdfAttachmentEnabled;
    @Value("${app.notifications.email.order-edit-rejected.enabled:true}")
    private Boolean orderEditRejectedNotificationEnabled;
    private final ResendEmailService resendEmailService;

    private final TemplateEngine templateEngine;
    private final AppUserRepository appUserRepository;
    private final OrderPdfService orderPdfService;

    @Value("${resend.from-email}")
    private String fromEmail;

    @Value("${app.base-url}")
    private String baseUrl;

    @Value("${app.mail.enabled:true}")
    private Boolean mailEnabled;

    @Value("${app.mail.async-enabled:true}")
    private Boolean asyncEnabled;

    @Value("${app.notifications.email.new-order.enabled:true}")
    private Boolean newOrderNotificationEnabled;

    @Value("${app.notifications.email.order-approved.enabled:true}")
    private Boolean orderApprovedNotificationEnabled;

    @Value("${app.notifications.email.order-rejected.enabled:true}")
    private Boolean orderRejectedNotificationEnabled;

    @Value("${app.notifications.email.order-edited.enabled:true}")
    private Boolean orderEditedNotificationEnabled;

    @Value("${app.notifications.email.status-change.enabled:true}")
    private Boolean statusChangeNotificationEnabled;

    public MailService(  ResendEmailService resendEmailService,
                       TemplateEngine templateEngine,
                       AppUserRepository appUserRepository, OrderPdfService orderPdfService) {
        this.resendEmailService = resendEmailService;
        this.templateEngine = templateEngine;
        this.appUserRepository = appUserRepository;
        this.orderPdfService = orderPdfService;
    }

    // ==================== PUBLIC MAIL METHODS ====================

    /**
     * Yeni sipariş oluşturulduğunda admin/super admin'lere mail gönder
     */
    @Async("mailTaskExecutor")
    public CompletableFuture<Boolean> sendNewOrderNotificationToAdmins(Order order) {
        if (!isMailEnabled() || !newOrderNotificationEnabled) {
            logger.info("New order notification disabled, skipping");
            return CompletableFuture.completedFuture(false);
        }

        logger.info("Sending new order notification for order: " + order.getOrderNumber());

        try {
            AppUser orderCreator = order.getUser();
            boolean dealerOrder = orderCreator != null && orderCreator.getDealer() != null;

            List<AppUser> recipients = new ArrayList<>();
            Set<String> processedEmails = new HashSet<>();

            if (dealerOrder) {
                addRecipientIfEligible(orderCreator, recipients, processedEmails);

                if (orderCreator.getDealer() != null) {
                    List<AppUser> authorizedUsers = appUserRepository.findAuthorizedUsersForDealer(orderCreator.getDealer().getId());
                    for (AppUser authorizedUser : authorizedUsers) {
                        addRecipientIfEligible(authorizedUser, recipients, processedEmails);
                    }
                }
            } else {
                List<AppUser> adminUsers = appUserRepository.findAdminUsersForEmailNotification();
                for (AppUser admin : adminUsers) {
                    addRecipientIfEligible(admin, recipients, processedEmails);
                }
            }

            if (recipients.isEmpty()) {
                logger.warning("No eligible recipients found for new order notification (dealerOrder=" + dealerOrder + ")");
                return CompletableFuture.completedFuture(false);
            }

            String subject = generateSubject("NEW_ORDER", order.getOrderNumber());

            boolean pdfNeeded = recipients.stream().anyMatch(this::userHasPriceViewPermission);
            byte[] pdfAttachment = null;
            if (pdfAttachmentEnabled && pdfNeeded) {
                try {
                    pdfAttachment = orderPdfService.generateOrderPdf(order);
                    logger.info("PDF attachment prepared for order: " + order.getOrderNumber());
                } catch (Exception e) {
                    logger.warning("Could not generate PDF attachment: " + e.getMessage());
                }
            }

            int successCount = 0;
            for (AppUser recipient : recipients) {
                try {
                    boolean showPrices = userHasPriceViewPermission(recipient);
                    String htmlContent = generateNewOrderEmailTemplate(order, showPrices);
                    byte[] attachment = showPrices ? pdfAttachment : null;
                    String attachmentName = showPrices && attachment != null ? generatePdfFileName(order) : null;

                    boolean sent = sendEmailWithAttachment(
                            recipient.getEmail(),
                            subject,
                            htmlContent,
                            attachment,
                            attachmentName
                    );
                    if (sent) {
                        successCount++;
                    }
                } catch (Exception e) {
                    logger.log(Level.WARNING, "Failed to send new order notification to user: " + recipient.getEmail(), e);
                }
            }

            logger.info("New order notification sent to " + successCount + "/" + recipients.size() + " recipients");
            return CompletableFuture.completedFuture(successCount > 0);

        } catch (Exception e) {
            logger.log(Level.SEVERE, "Error sending new order notification", e);
            return CompletableFuture.completedFuture(false);
        }
    }

    /**
     * Sipariş onaylandığında müşterinin bayisindeki tüm kullanıcılara mail gönder
     */
    @Async("mailTaskExecutor")
    public CompletableFuture<Boolean> sendOrderApprovedNotificationToCustomer(Order order) {
        if (!isMailEnabled() || !orderApprovedNotificationEnabled) {
            logger.info("Order approved notification disabled, skipping");
            return CompletableFuture.completedFuture(false);
        }

        logger.info("Sending order approved notification for order: " + order.getOrderNumber());

        try {
            AppUser customer = order.getUser();

            if (customer.getDealer() == null) {
                logger.warning("Customer has no dealer, cannot send notification");
                return CompletableFuture.completedFuture(false);
            }

            // Bayinin tüm email bildirimi aktif kullanıcılarını getir
            List<AppUser> dealerUsers = appUserRepository.findActiveUsersWithEmailNotificationsByDealerId(
                    customer.getDealer().getId()
            );

            if (dealerUsers.isEmpty()) {
                logger.warning("No active users with email notifications found for dealer: " + customer.getDealer().getName());
                return CompletableFuture.completedFuture(false);
            }

            String subject = generateSubject("ORDER_APPROVED", order.getOrderNumber());

            int successCount = 0;
            for (AppUser dealerUser : dealerUsers) {
                try {
                    // Her kullanıcı için kendi yetkilerine göre özelleştirilmiş content oluştur
                    Context context = createBaseContext(order, dealerUser);
                    context.setVariable("orderDetailUrlApproved", baseUrl + "/homepage/my-orders");
                    context.setVariable("baseUrlApproved", baseUrl + "/homepage");
                    String htmlContent = processTemplate("emails/order-approved-notification", context);

                    boolean sent = sendEmailWithRetry(dealerUser.getEmail(), subject, htmlContent);
                    if (sent) {
                        successCount++;
                        logger.info("Order approved notification sent to: " + dealerUser.getEmail());
                    }
                } catch (Exception e) {
                    logger.log(Level.WARNING, "Failed to send order approved notification to: " + dealerUser.getEmail(), e);
                }
            }

            logger.info("Order approved notification sent to " + successCount + "/" + dealerUsers.size() + " dealer users");
            return CompletableFuture.completedFuture(successCount > 0);

        } catch (Exception e) {
            logger.log(Level.SEVERE, "Error sending order approved notification", e);
            return CompletableFuture.completedFuture(false);
        }
    }

    /**
     * Sipariş reddedildiğinde müşterinin bayisindeki tüm kullanıcılara mail gönder
     */
    @Async("mailTaskExecutor")
    public CompletableFuture<Boolean> sendOrderRejectedNotificationToCustomer(Order order) {
        if (!isMailEnabled() || !orderRejectedNotificationEnabled) {
            logger.info("Order rejected notification disabled, skipping");
            return CompletableFuture.completedFuture(false);
        }

        logger.info("Sending order rejected notification for order: " + order.getOrderNumber());

        try {
            AppUser customer = order.getUser();

            if (customer.getDealer() == null) {
                logger.warning("Customer has no dealer, cannot send notification");
                return CompletableFuture.completedFuture(false);
            }

            // Bayinin tüm email bildirimi aktif kullanıcılarını getir
            List<AppUser> dealerUsers = appUserRepository.findActiveUsersWithEmailNotificationsByDealerId(
                    customer.getDealer().getId()
            );

            if (dealerUsers.isEmpty()) {
                logger.warning("No active users with email notifications found for dealer: " + customer.getDealer().getName());
                return CompletableFuture.completedFuture(false);
            }

            String subject = generateSubject("ORDER_REJECTED", order.getOrderNumber());

            int successCount = 0;
            for (AppUser dealerUser : dealerUsers) {
                try {
                    // Her kullanıcı için kendi yetkilerine göre özelleştirilmiş content oluştur
                    Context context = createBaseContext(order, dealerUser);
                    context.setVariable("rejectionReason", order.getAdminNotes());
                    context.setVariable("baseUrlRejected", baseUrl + "/homepage");
                    String htmlContent = processTemplate("emails/order-rejected-notification", context);

                    boolean sent = sendEmailWithRetry(dealerUser.getEmail(), subject, htmlContent);
                    if (sent) {
                        successCount++;
                        logger.info("Order rejected notification sent to: " + dealerUser.getEmail());
                    }
                } catch (Exception e) {
                    logger.log(Level.WARNING, "Failed to send order rejected notification to: " + dealerUser.getEmail(), e);
                }
            }

            logger.info("Order rejected notification sent to " + successCount + "/" + dealerUsers.size() + " dealer users");
            return CompletableFuture.completedFuture(successCount > 0);

        } catch (Exception e) {
            logger.log(Level.SEVERE, "Error sending order rejected notification", e);
            return CompletableFuture.completedFuture(false);
        }
    }

    /**
     * Sipariş düzenlendiğinde müşterinin bayisindeki tüm kullanıcılara mail gönder (PDF eki ile)
     */
    @Async("mailTaskExecutor")
    public CompletableFuture<Boolean> sendOrderEditedNotificationToCustomer(Order order) {
        if (!isMailEnabled() || !orderEditedNotificationEnabled) {
            logger.info("Order edited notification disabled, skipping");
            return CompletableFuture.completedFuture(false);
        }

        logger.info("Sending order edited notification for order: " + order.getOrderNumber());

        try {
            AppUser customer = order.getUser();

            if (customer.getDealer() == null) {
                logger.warning("Customer has no dealer, cannot send notification");
                return CompletableFuture.completedFuture(false);
            }

            // Bayinin tüm email bildirimi aktif kullanıcılarını getir
            List<AppUser> dealerUsers = appUserRepository.findActiveUsersWithEmailNotificationsByDealerId(
                    customer.getDealer().getId()
            );

            if (dealerUsers.isEmpty()) {
                logger.warning("No active users with email notifications found for dealer: " + customer.getDealer().getName());
                return CompletableFuture.completedFuture(false);
            }

            String subject = generateSubject("ORDER_EDITED", order.getOrderNumber());

            // PDF attachment için kontrol
            byte[] pdfAttachment = null;
            if (pdfAttachmentEnabled) {
                try {
                    pdfAttachment = orderPdfService.generateOrderPdf(order);
                    logger.info("PDF attachment prepared for edited order: " + order.getOrderNumber());
                } catch (Exception e) {
                    logger.warning("Could not generate PDF attachment for edited order: " + e.getMessage());
                }
            }

            int successCount = 0;
            for (AppUser dealerUser : dealerUsers) {
                try {
                    // Her kullanıcı için kendi yetkilerine göre özelleştirilmiş content oluştur
                    String htmlContent = generateOrderEditedEmailTemplateForUser(order, dealerUser);

                    // PDF eki ile mail gönder
                    boolean sent = sendEmailWithAttachment(
                            dealerUser.getEmail(),
                            subject,
                            htmlContent,
                            pdfAttachment,
                            generatePdfFileName(order)
                    );

                    if (sent) {
                        successCount++;
                        logger.info("Order edited notification sent to: " + dealerUser.getEmail());
                    }
                } catch (Exception e) {
                    logger.log(Level.WARNING, "Failed to send order edited notification to: " + dealerUser.getEmail(), e);
                }
            }

            logger.info("Order edited notification sent to " + successCount + "/" + dealerUsers.size() + " dealer users");
            return CompletableFuture.completedFuture(successCount > 0);

        } catch (Exception e) {
            logger.log(Level.SEVERE, "Error sending order edited notification", e);
            return CompletableFuture.completedFuture(false);
        }
    }

    /**
     * Sipariş durumu değiştiğinde müşterinin bayisindeki tüm kullanıcılara mail gönder
     */
    @Async("mailTaskExecutor")
    public CompletableFuture<Boolean> sendOrderStatusChangeNotificationToCustomer(Order order, String previousStatus) {
        if (!isMailEnabled() || !statusChangeNotificationEnabled) {
            logger.info("Order status change notification disabled, skipping");
            return CompletableFuture.completedFuture(false);
        }

        logger.info("Sending order status change notification for order: " + order.getOrderNumber());

        try {
            AppUser customer = order.getUser();

            if (customer.getDealer() == null) {
                logger.warning("Customer has no dealer, cannot send notification");
                return CompletableFuture.completedFuture(false);
            }

            // Bayinin tüm email bildirimi aktif kullanıcılarını getir
            List<AppUser> dealerUsers = appUserRepository.findActiveUsersWithEmailNotificationsByDealerId(
                    customer.getDealer().getId()
            );

            if (dealerUsers.isEmpty()) {
                logger.warning("No active users with email notifications found for dealer: " + customer.getDealer().getName());
                return CompletableFuture.completedFuture(false);
            }

            String subject = generateSubject("STATUS_CHANGE", order.getOrderNumber());

            int successCount = 0;
            for (AppUser dealerUser : dealerUsers) {
                try {
                    // Her kullanıcı için kendi yetkilerine göre özelleştirilmiş content oluştur
                    Context context = createBaseContext(order, dealerUser);
                    context.setVariable("previousStatus", getStatusDisplayName(previousStatus));
                    context.setVariable("currentStatus", getStatusDisplayName(order.getOrderStatus().name()));
                    context.setVariable("orderDetailUrlStatus", baseUrl + "/homepage/my-orders");
                    String htmlContent = processTemplate("emails/order-status-change-notification", context);

                    boolean sent = sendEmailWithRetry(dealerUser.getEmail(), subject, htmlContent);
                    if (sent) {
                        successCount++;
                        logger.info("Order status change notification sent to: " + dealerUser.getEmail());
                    }
                } catch (Exception e) {
                    logger.log(Level.WARNING, "Failed to send order status change notification to: " + dealerUser.getEmail(), e);
                }
            }

            logger.info("Order status change notification sent to " + successCount + "/" + dealerUsers.size() + " dealer users");
            return CompletableFuture.completedFuture(successCount > 0);

        } catch (Exception e) {
            logger.log(Level.SEVERE, "Error sending order status change notification", e);
            return CompletableFuture.completedFuture(false);
        }
    }

    /**
     * PDF eki ile mail gönder (SES Raw Message kullanarak)
     */
    private boolean sendEmailWithAttachment(String toEmail, String subject, String htmlContent,
                                            byte[] pdfAttachment, String attachmentName) {
        if (pdfAttachment == null || !pdfAttachmentEnabled) {
            return sendEmailWithRetry(toEmail, subject, htmlContent);
        }

        try {
            return resendEmailService.sendEmailWithAttachment(
                    toEmail, subject, htmlContent, pdfAttachment, attachmentName
            );
        } catch (Exception e) {
            logger.log(Level.SEVERE, "Failed to send email with attachment to " + toEmail, e);
            // Fallback: PDF olmadan gönder
            return sendEmailWithRetry(toEmail, subject, htmlContent);
        }
    }

    /**
     * String'i Quoted-Printable formatına çevir
     */
    private String toQuotedPrintable(String input) {
        StringBuilder result = new StringBuilder();
        byte[] bytes = input.getBytes(java.nio.charset.StandardCharsets.UTF_8);

        int lineLength = 0;
        for (byte b : bytes) {
            int unsigned = b & 0xFF;

            // Printable ASCII karakterler (32-126 arası, = hariç)
            if (unsigned >= 32 && unsigned <= 126 && unsigned != 61) {
                result.append((char) unsigned);
                lineLength++;
            } else if (unsigned == 13 || unsigned == 10) {
                // CRLF
                if (unsigned == 13) {
                    result.append("\r\n");
                    lineLength = 0;
                }
            } else {
                // Encode edilmesi gereken karakterler
                String hex = String.format("=%02X", unsigned);
                result.append(hex);
                lineLength += 3;
            }

            // Satır uzunluğu 75'i geçerse soft line break ekle
            if (lineLength >= 73) {
                result.append("=\r\n");
                lineLength = 0;
            }
        }

        return result.toString();
    }

    /**
     * PDF dosya adı oluştur
     */
    private String generatePdfFileName(Order order) {
        return "Siparis_" + order.getOrderNumber().replace("-", "_") + "_" +
                order.getOrderDate().format(DateTimeFormatter.ofPattern("yyyyMMdd"));
    }

    // ==================== SYNCHRONOUS METHODS (For Testing) ====================

    /**
     * Test için senkron mail gönderimi
     */
    public boolean sendTestEmail(String toEmail, String subject, String content) {
        if (!isMailEnabled()) {
            logger.warning("Mail service is disabled");
            return false;
        }

        try {
            return sendEmailWithRetry(toEmail, subject, content);
        } catch (Exception e) {
            logger.log(Level.SEVERE, "Error sending test email", e);
            return false;
        }
    }

    // ==================== PRIVATE HELPER METHODS ====================

    /**
     * Retry mekanizması ile mail gönder
     */
    @Retryable(value = {Exception.class}, maxAttempts = 3, backoff = @Backoff(delay = 2000))
    private boolean sendEmailWithRetry(String toEmail, String subject, String htmlContent) {
        return sendEmail(toEmail, subject, htmlContent);
    }

    private boolean sendEmail(String toEmail, String subject, String htmlContent) {
        try {
            validateEmailParams(toEmail, subject, htmlContent);
            return resendEmailService.sendEmail(toEmail, subject, htmlContent);
        } catch (Exception e) {
            logger.log(Level.SEVERE, "Failed to send email to " + toEmail, e);
            return false;
        }
    }

    /**
     * Email parametrelerini validate et
     */
    private void validateEmailParams(String toEmail, String subject, String content) {
        if (toEmail == null || toEmail.trim().isEmpty()) {
            throw new IllegalArgumentException("To email cannot be empty");
        }
        if (subject == null || subject.trim().isEmpty()) {
            throw new IllegalArgumentException("Subject cannot be empty");
        }
        if (content == null || content.trim().isEmpty()) {
            throw new IllegalArgumentException("Content cannot be empty");
        }
        if (fromEmail == null || fromEmail.trim().isEmpty()) {
            throw new IllegalStateException("From email is not configured");
        }
    }

    /**
     * Mail servisi aktif mi kontrol et
     */
    private boolean isMailEnabled() {
        return mailEnabled != null && mailEnabled;
    }

    /**
     * Müşteri bildirimleri aktif mi kontrol et
     */
    private boolean isCustomerNotificationEnabled(AppUser customer) {
        return customer != null &&
                customer.getEmail() != null &&
                !customer.getEmail().trim().isEmpty() &&
                customer.isEmailNotificationsEnabled();
    }

    private boolean canReceiveEmail(AppUser user) {
        return user != null &&
                user.getEmail() != null &&
                !user.getEmail().trim().isEmpty() &&
                user.isEmailNotificationsEnabled();
    }

    private void addRecipientIfEligible(AppUser user, List<AppUser> recipients, Set<String> processedEmails) {
        if (!canReceiveEmail(user)) {
            return;
        }

        String normalizedEmail = user.getEmail().trim().toLowerCase(Locale.ROOT);
        if (processedEmails.add(normalizedEmail)) {
            recipients.add(user);
        }
    }

    private boolean userHasPriceViewPermission(AppUser user) {
        if (user == null || user.getRoles() == null || user.getRoles().isEmpty()) {
            return false;
        }

        for (Role role : user.getRoles()) {
            if (role == null) {
                continue;
            }

            String roleName = role.getName();
            if (roleName != null && ("SYSTEM_ADMIN".equalsIgnoreCase(roleName) || "ADMIN".equalsIgnoreCase(roleName))) {
                return true;
            }

            if (role.getPermissions() == null) {
                continue;
            }

            for (Permission permission : role.getPermissions()) {
                if (permission == null || permission.getName() == null) {
                    continue;
                }

                String permissionName = permission.getName();
                if ("*".equals(permissionName)) {
                    return true;
                }

                String normalized = permissionName.toUpperCase(Locale.ROOT);
                if (normalized.startsWith("PRICE_")) {
                    return true;
                }
            }
        }

        return false;
    }

    /**
     * Subject oluştur
     */
    private String generateSubject(String type, String orderNumber) {
        String prefix = switch (type) {
            case "NEW_ORDER" -> "Yeni Sipariş Bildirimi";
            case "ORDER_APPROVED" -> "Siparişiniz Onaylandı";
            case "ORDER_REJECTED" -> "Siparişiniz Reddedildi";
            case "ORDER_EDITED" -> "Siparişiniz Düzenlendi";
            case "STATUS_CHANGE" -> "Sipariş Durumu Güncellendi";
            default -> "Sipariş Bildirimi";
        };
        return prefix + " - " + orderNumber;
    }

    // ==================== TEMPLATE GENERATION METHODS ====================

    /**
     * Yeni sipariş email template'i
     */
    private String generateNewOrderEmailTemplate(Order order) {
        return generateNewOrderEmailTemplate(order, true);
    }

    private String generateNewOrderEmailTemplate(Order order, boolean showPrices) {
        Context context = createBaseContext(order, showPrices);
        context.setVariable("orderDetailUrlNew", baseUrl + "/admin/orders/" + order.getId());
        return processTemplate("emails/new-order-notification", context);
    }

    /**
     * Sipariş onaylandı email template'i
     */
    private String generateOrderApprovedEmailTemplate(Order order) {
        Context context = createBaseContext(order);
        // ✅ DOĞRU URL'ler
        context.setVariable("orderDetailUrlApproved", baseUrl + "/homepage/my-orders");
        context.setVariable("baseUrlApproved", baseUrl + "/homepage");
        return processTemplate("emails/order-approved-notification", context);
    }

    /**
     * Sipariş reddedildi email template'i
     */
    private String generateOrderRejectedEmailTemplate(Order order) {
        Context context = createBaseContext(order);
        context.setVariable("rejectionReason", order.getAdminNotes());
        context.setVariable("baseUrlRejected", baseUrl + "/homepage"); // ✅
        return processTemplate("emails/order-rejected-notification", context);
    }


    /**
     * Sipariş durumu değişti email template'i
     */
    private String generateOrderStatusChangeEmailTemplate(Order order, String previousStatus) {
        Context context = createBaseContext(order);
        context.setVariable("previousStatus", getStatusDisplayName(previousStatus));
        context.setVariable("currentStatus", getStatusDisplayName(order.getOrderStatus().name()));
        context.setVariable("orderDetailUrlStatus", baseUrl + "/homepage/my-orders"); // ✅
        return processTemplate("emails/order-status-change-notification", context);
    }

    /**
     * Base template context oluştur
     */
    private Context createBaseContext(Order order) {
<<<<<<< HEAD
        return createBaseContext(order, order.getUser());
    }

    /**
     * Base template context oluştur - Belirli bir kullanıcı için
     */
    private Context createBaseContext(Order order, AppUser recipient) {
=======
        return createBaseContext(order, true);
    }

    private Context createBaseContext(Order order, boolean showPrices) {
>>>>>>> 76dd511d
        Context context = new Context(new Locale("tr", "TR"));

        // Kullanıcının fiyat görme yetkisi var mı kontrol et
        boolean canViewPrice = recipient != null && recipient.canViewPrice();

        context.setVariable("order", order);
        context.setVariable("orderItems", order.getItems());
        context.setVariable("customer", order.getUser());
<<<<<<< HEAD
        context.setVariable("dealer", order.getUser().getDealer());
        context.setVariable("recipient", recipient);
        context.setVariable("canViewPrice", canViewPrice);
        context.setVariable("formattedDate", formatDate(order.getOrderDate()));
        context.setVariable("formattedTotal", canViewPrice ? formatCurrency(order.getTotalAmount()) : "***");
        context.setVariable("orderStatus", getStatusDisplayName(order.getOrderStatus().name()));
        context.setVariable("baseUrl", baseUrl);
        context.setVariable("orderItemsSummary", generateOrderItemsSummary(order, canViewPrice));
=======
        context.setVariable("dealer", order.getUser() != null ? order.getUser().getDealer() : null);
        context.setVariable("formattedDate", formatDate(order.getOrderDate()));
        context.setVariable("orderStatus", getStatusDisplayName(order.getOrderStatus().name()));
        context.setVariable("baseUrl", baseUrl);
>>>>>>> 76dd511d
        context.setVariable("currency", order.getCurrency() != null ? order.getCurrency() : "TL");
        context.setVariable("showPrices", showPrices);

        if (showPrices) {
            context.setVariable("formattedTotal", formatCurrency(order.getTotalAmount()));
        } else {
            context.setVariable("formattedTotal", "Fiyat bilgisi yetkiniz dahilinde değil");
        }

<<<<<<< HEAD
        addDiscountInfoToContext(context, order, canViewPrice);

        return context;
    }
    private void addDiscountInfoToContext(Context context, Order order, boolean canViewPrice) {
=======
        context.setVariable("orderItemsSummary", generateOrderItemsSummary(order, showPrices));

        addDiscountInfoToContext(context, order, showPrices);

        return context;
    }
    private void addDiscountInfoToContext(Context context, Order order, boolean showPrices) {
        if (!showPrices) {
            context.setVariable("hasDiscount", false);
            context.setVariable("discount", null);
            context.setVariable("discountName", null);
            context.setVariable("discountType", null);
            context.setVariable("discountValue", null);
            context.setVariable("discountAmount", BigDecimal.ZERO);
            context.setVariable("formattedDiscountAmount", null);
            context.setVariable("subtotal", BigDecimal.ZERO);
            context.setVariable("formattedSubtotal", null);
            context.setVariable("savingsAmount", BigDecimal.ZERO);
            context.setVariable("formattedSavingsAmount", null);
            context.setVariable("discountDescription", null);
            return;
        }
>>>>>>> 76dd511d
        // Discount var mı kontrol et
        boolean hasDiscount = order.getAppliedDiscount() != null &&
                order.getDiscountAmount() != null &&
                order.getDiscountAmount().compareTo(BigDecimal.ZERO) > 0;

        context.setVariable("hasDiscount", hasDiscount && canViewPrice);

        if (hasDiscount && canViewPrice) {
            Discount discount = order.getAppliedDiscount();

            // Discount detay bilgileri
            context.setVariable("discount", discount);
            context.setVariable("discountName", discount.getName());
            context.setVariable("discountType", getDiscountTypeDisplayName(discount.getDiscountType()));
            context.setVariable("discountValue", discount.getDiscountValue());
            context.setVariable("discountAmount", order.getDiscountAmount());
            context.setVariable("formattedDiscountAmount", formatCurrency(order.getDiscountAmount()));

            // Orijinal ve indirimli tutarlar
            BigDecimal subtotal = calculateSubtotal(order);
            context.setVariable("subtotal", subtotal);
            context.setVariable("formattedSubtotal", formatCurrency(subtotal));
            context.setVariable("savingsAmount", order.getDiscountAmount());
            context.setVariable("formattedSavingsAmount", formatCurrency(order.getDiscountAmount()));

            // İndirim açıklaması
            String discountDescription = generateDiscountDescription(discount, order.getDiscountAmount());
            context.setVariable("discountDescription", discountDescription);

            logger.info("Added discount info to email context - Name: " + discount.getName() +
                    ", Amount: " + order.getDiscountAmount());
        } else {
            // Discount yok veya fiyat görme yetkisi yok - default değerler
            context.setVariable("discount", null);
            context.setVariable("discountName", null);
            context.setVariable("discountType", null);
            context.setVariable("discountValue", null);
            context.setVariable("discountAmount", BigDecimal.ZERO);
            context.setVariable("formattedDiscountAmount", canViewPrice ? formatCurrency(BigDecimal.ZERO) : "***");
            context.setVariable("subtotal", order.getTotalAmount());
            context.setVariable("formattedSubtotal", canViewPrice ? formatCurrency(order.getTotalAmount()) : "***");
            context.setVariable("savingsAmount", BigDecimal.ZERO);
            context.setVariable("formattedSavingsAmount", canViewPrice ? formatCurrency(BigDecimal.ZERO) : "***");
            context.setVariable("discountDescription", null);
        }
    }

    /**
     * Subtotal hesapla (discount öncesi tutar)
     */
    private BigDecimal calculateSubtotal(Order order) {
        if (order.getItems() == null || order.getItems().isEmpty()) {
            return BigDecimal.ZERO;
        }

        return order.getItems().stream()
                .map(OrderItem::getTotalPrice)
                .reduce(BigDecimal.ZERO, BigDecimal::add);
    }

    /**
     * Discount tipi Türkçe açıklama
     */
    private String getDiscountTypeDisplayName( DiscountType discountType) {
        if (discountType == null) return "Bilinmeyen";

        return switch (discountType) {
            case PERCENTAGE -> "Yüzde İndirim";
            case FIXED_AMOUNT -> "Sabit Tutar İndirim";
        };
    }

    /**
     * İndirim açıklaması oluştur
     */
    private String generateDiscountDescription(Discount discount, BigDecimal appliedAmount) {
        StringBuilder description = new StringBuilder();
        description.append(discount.getName()).append(" - ");

        if (discount.getDiscountType() ==  DiscountType.PERCENTAGE) {
            description.append("%").append(discount.getDiscountValue()).append(" indirim");
        } else {
            description.append(formatCurrency(discount.getDiscountValue())).append(" indirim");
        }

        description.append(" (Tasarruf: ").append(formatCurrency(appliedAmount)).append(")");

        return description.toString();
    }

    /**
     * Sipariş kalemleri özeti - discount bilgisi ile
     */
<<<<<<< HEAD
    private String generateOrderItemsSummary(Order order, boolean canViewPrice) {
=======
    private String generateOrderItemsSummary(Order order, boolean showPrices) {
>>>>>>> 76dd511d
        if (order.getItems() == null || order.getItems().isEmpty()) {
            return "Sipariş kalemi bulunamadı";
        }

        StringBuilder summary = new StringBuilder();
        BigDecimal itemsTotal = BigDecimal.ZERO;

        for (OrderItem item : order.getItems()) {
            summary.append("• ")
                    .append(item.getProduct().getName())
                    .append(" x")
                    .append(item.getQuantity())
                    .append(" adet");

<<<<<<< HEAD
            if (canViewPrice) {
                summary.append(" - ").append(formatCurrency(item.getTotalPrice()));
            }

            summary.append("\n");
            itemsTotal = itemsTotal.add(item.getTotalPrice());
        }

        // Discount varsa ve fiyat görme yetkisi varsa ekle
        if (canViewPrice && order.getAppliedDiscount() != null && order.getDiscountAmount() != null &&
=======
            if (showPrices) {
                summary.append(" - ")
                        .append(formatCurrency(item.getTotalPrice()));
                itemsTotal = itemsTotal.add(item.getTotalPrice());
            }

            summary.append("\n");
        }

        // Discount varsa ekle
        if (showPrices && order.getAppliedDiscount() != null && order.getDiscountAmount() != null &&
>>>>>>> 76dd511d
                order.getDiscountAmount().compareTo(BigDecimal.ZERO) > 0) {

            summary.append("\n--- ÖDEME ÖZETİ ---\n");
            summary.append("Ara Toplam: ").append(formatCurrency(itemsTotal)).append("\n");
            summary.append("İndirim (").append(order.getAppliedDiscount().getName()).append("): -")
                    .append(formatCurrency(order.getDiscountAmount())).append("\n");
            summary.append("GENEL TOPLAM: ").append(formatCurrency(order.getTotalAmount())).append("\n");
            summary.append("✅ TASARRUF: ").append(formatCurrency(order.getDiscountAmount()));
        }

        return summary.toString();
    }
    /**
     * Template işle
     */
    private String processTemplate(String templateName, Context context) {
        try {
            return templateEngine.process(templateName, context);
        } catch (Exception e) {
            logger.log(Level.SEVERE, "Error processing template: " + templateName, e);
            return generateFallbackEmailContent(context);
        }
    }

    /**
     * Fallback email içeriği (template hata durumunda)
     */
    private String generateFallbackEmailContent(Context context) {
        Order order = (Order) context.getVariable("order");
        AppUser customer = (AppUser) context.getVariable("customer");
        Boolean showPrices = (Boolean) context.getVariable("showPrices");
        boolean includePrices = showPrices == null || showPrices;

        String totalText = includePrices ? formatCurrency(order.getTotalAmount()) : "Fiyat bilgisi yetkiniz dahilinde değil";
        String customerName = customer != null
                ? customer.getFirstName() + " " + customer.getLastName()
                : "Değerli Kullanıcımız";

        return "<html><body>" +
                "<h2>Sipariş Bildirimi</h2>" +
                "<p>Sayın " + customerName + ",</p>" +
                "<p>Sipariş No: " + order.getOrderNumber() + "</p>" +
                "<p>Durum: " + getStatusDisplayName(order.getOrderStatus().name()) + "</p>" +
                "<p>Toplam: " + totalText + "</p>" +
                "<p>Bu otomatik bir bildirimdir.</p>" +
                "</body></html>";
    }

    // ==================== UTILITY METHODS ====================

    /**
     * Tarih formatla
     */
    private String formatDate(java.time.LocalDateTime dateTime) {
        return dateTime != null ? dateTime.format(DATE_FORMATTER) : "";
    }

    /**
     * Para birimi formatla
     */
    private String formatCurrency(BigDecimal amount) {
        return amount != null ? String.format("%.2f TL", amount) : "0.00 TL";
    }

    /**
     * Durum adlarının Türkçe karşılığı
     */
    private String getStatusDisplayName(String status) {
        if (status == null) return "Bilinmeyen";

        return switch (status.toUpperCase()) {
            case "PENDING" -> "Beklemede";
            case "APPROVED" -> "Onaylandı";
            case "REJECTED" -> "Reddedildi";
            case "SHIPPED" -> "Kargoya Verildi";
            case "COMPLETED" -> "Tamamlandı";
            case "CANCELLED" -> "İptal Edildi";
            case "EDITED_PENDING_APPROVAL" -> "Düzenleme Onayı Bekliyor";
            default -> status;
        };
    }

    /**
     * Sipariş kalemleri özeti
     */
//    private String generateOrderItemsSummary(Order order) {
//        if (order.getItems() == null || order.getItems().isEmpty()) {
//            return "Sipariş kalemi bulunamadı";
//        }
//
//        StringBuilder summary = new StringBuilder();
//        for (OrderItem item : order.getItems()) {
//            summary.append("• ")
//                    .append(item.getProduct().getName())
//                    .append(" x")
//                    .append(item.getQuantity())
//                    .append(" adet - ")
//                    .append(formatCurrency(item.getTotalPrice()))
//                    .append("\n");
//        }
//        return summary.toString();
//    }

    // ==================== HEALTH CHECK METHODS ====================

    /**
     * Mail servisi sağlık kontrolü
     */
    public boolean isHealthy() {
        try {
            return isMailEnabled();
        } catch (Exception e) {
            logger.log(Level.WARNING, "Mail service health check failed", e);
            return false;
        }
    }

    public Object getMailServiceInfo() {
        try {
            if (!isMailEnabled()) {
                return "Mail service is disabled";
            }

            return new Object() {
                public final boolean enabled = mailEnabled;
                public final boolean isHealthy = isHealthy();
                public final boolean pdfAttachmentEnabled = MailService.this.pdfAttachmentEnabled;
                public final String provider = "Resend";
                public final String fromEmail = MailService.this.fromEmail;
            };
        } catch (Exception e) {
            logger.log(Level.WARNING, "Error getting mail service info", e);
            return "Error: " + e.getMessage();
        }
    }
    /**
     * Sipariş düzenlendi email template'i - Belirli bir kullanıcı için
     */
    private String generateOrderEditedEmailTemplateForUser(Order order, AppUser recipient) {
        logger.info("Generating order edited email template for: " + order.getOrderNumber() + " - recipient: " + recipient.getEmail());

        Context context = createBaseContext(order, recipient);
        context.setVariable("orderDetailUrlEdit", baseUrl + "/homepage/my-orders");
        context.setVariable("approveEditUrl", baseUrl + "/api/orders/edited/" + order.getId() + "/approve");

        // ✅ DÜZELTME: Null-safe parsing
        String editReason = extractEditReasonFromAdminNotes(order.getAdminNotes());
        BigDecimal originalTotal = extractOriginalTotalFromAdminNotes(order.getAdminNotes());
        List<Map<String, Object>> originalItems = extractOriginalItemsFromAdminNotes(order.getAdminNotes());

        BigDecimal currentTotal = order.getTotalAmount() != null ? order.getTotalAmount() : BigDecimal.ZERO;
        BigDecimal totalDifference = currentTotal.subtract(originalTotal);

        // Fiyat görme yetkisi varsa tutarları göster
        boolean canViewPrice = recipient.canViewPrice();

        // Context'e güvenli değerler ekle
        context.setVariable("editReason", editReason);
        context.setVariable("originalTotal", originalTotal);
        context.setVariable("formattedOriginalTotal", canViewPrice ? formatCurrency(originalTotal) : "***");
        context.setVariable("totalDifference", totalDifference);
        context.setVariable("formattedTotalDifference", canViewPrice ? formatCurrency(totalDifference.abs()) : "***");
        context.setVariable("originalItems", originalItems);
        context.setVariable("hasOriginalData", !originalItems.isEmpty() && originalTotal.compareTo(BigDecimal.ZERO) > 0);
        context.setVariable("orderDetailUrlEdit", baseUrl + "/homepage/my-orders");

        // Değişiklik durumu bilgisi
        context.setVariable("totalIncreased", totalDifference.compareTo(BigDecimal.ZERO) > 0);
        context.setVariable("totalDecreased", totalDifference.compareTo(BigDecimal.ZERO) < 0);
        context.setVariable("totalUnchanged", totalDifference.compareTo(BigDecimal.ZERO) == 0);

        logger.info("Email context prepared - editReason: " + editReason +
                ", originalTotal: " + originalTotal +
                ", currentTotal: " + currentTotal +
                ", difference: " + totalDifference +
                ", canViewPrice: " + canViewPrice);

        try {
            String processedTemplate = processTemplate("emails/order-edited-notification", context);
            logger.info("Template processed successfully for order edited email");
            return processedTemplate;
        } catch (Exception e) {
            logger.severe("Template processing failed for order edited email: " + e.getMessage());
            return generateFallbackEditedOrderEmail(order, editReason, originalTotal, currentTotal);
        }
    }

    /**
     * Sipariş düzenlendi email template'i (backward compatibility)
     */
    // MailService.java - Line ~710
    private String generateOrderEditedEmailTemplate(Order order) {
        return generateOrderEditedEmailTemplateForUser(order, order.getUser());
    }

    /**
     * [DEPRECATED] Eski metod - artık kullanılmıyor
     */
    @Deprecated
    private String generateOrderEditedEmailTemplateOld(Order order) {
        logger.info("Generating order edited email template for: " + order.getOrderNumber());

        Context context = createBaseContext(order);
        context.setVariable("orderDetailUrlEdit", baseUrl + "/homepage/my-orders");
        context.setVariable("approveEditUrl", baseUrl + "/api/orders/edited/" + order.getId() + "/approve");

        // ✅ DÜZELTME: Null-safe parsing
        String editReason = extractEditReasonFromAdminNotes(order.getAdminNotes());
        BigDecimal originalTotal = extractOriginalTotalFromAdminNotes(order.getAdminNotes());
        List<Map<String, Object>> originalItems = extractOriginalItemsFromAdminNotes(order.getAdminNotes());

        BigDecimal currentTotal = order.getTotalAmount() != null ? order.getTotalAmount() : BigDecimal.ZERO;

        // ❌ HATA: Fark hesabı ters!
        // BigDecimal totalDifference = currentTotal.subtract(originalTotal);

        // ✅ DOĞRU: Yeni tutar - Eski tutar
        BigDecimal totalDifference = currentTotal.subtract(originalTotal);

        // Context'e güvenli değerler ekle
        context.setVariable("editReason", editReason);
        context.setVariable("originalTotal", originalTotal);
        context.setVariable("formattedOriginalTotal", formatCurrency(originalTotal));
        context.setVariable("totalDifference", totalDifference);
        context.setVariable("formattedTotalDifference", formatCurrency(totalDifference.abs())); // ✅ ABS değil, işaretli göster
        context.setVariable("originalItems", originalItems);
        context.setVariable("hasOriginalData", !originalItems.isEmpty() && originalTotal.compareTo(BigDecimal.ZERO) > 0);
        context.setVariable("orderDetailUrlEdit", baseUrl + "/homepage/my-orders");

        // ✅ DÜZELTME: Değişiklik durumu bilgisi
        context.setVariable("totalIncreased", totalDifference.compareTo(BigDecimal.ZERO) > 0);
        context.setVariable("totalDecreased", totalDifference.compareTo(BigDecimal.ZERO) < 0);
        context.setVariable("totalUnchanged", totalDifference.compareTo(BigDecimal.ZERO) == 0);

        // ✅ Debug log
        logger.info("Email context prepared - editReason: " + editReason +
                ", originalTotal: " + originalTotal +
                ", currentTotal: " + currentTotal +
                ", difference: " + totalDifference);

        try {
            String processedTemplate = processTemplate("emails/order-edited-notification", context);
            logger.info("Template processed successfully for order edited email");
            return processedTemplate;
        } catch (Exception e) {
            logger.severe("Template processing failed for order edited email: " + e.getMessage());
            return generateFallbackEditedOrderEmail(order, editReason, originalTotal, currentTotal);
        }
    }


    /**
     * Template hata durumunda fallback email
     */
    private String generateFallbackEditedOrderEmail(Order order, String editReason,
                                                    BigDecimal originalTotal, BigDecimal currentTotal) {
        StringBuilder html = new StringBuilder();
        html.append("<html><body>");
        html.append("<h2>✏️ Siparişiniz Düzenlendi</h2>");
        html.append("<p><strong>Sipariş No:</strong> ").append(order.getOrderNumber()).append("</p>");
        html.append("<p><strong>Durum:</strong> Düzenleme Onayı Bekleniyor</p>");

        if (editReason != null && !editReason.equals("Düzenleme nedeni belirtilmemiş")) {
            html.append("<p><strong>Düzenleme Nedeni:</strong> ").append(editReason).append("</p>");
        }

        html.append("<h3>💰 Tutar Değişimi</h3>");
        html.append("<p>Önceki Tutar: ").append(formatCurrency(originalTotal)).append("</p>");
        html.append("<p>Yeni Tutar: ").append(formatCurrency(currentTotal)).append("</p>");

        BigDecimal difference = currentTotal.subtract(originalTotal);
        if (difference.compareTo(BigDecimal.ZERO) != 0) {
            html.append("<p><strong>Fark: ").append(formatCurrency(difference)).append("</strong></p>");
        }

        html.append("<h3>📦 Yeni Sipariş Kalemleri</h3>");
        html.append("<ul>");
        for (OrderItem item : order.getItems()) {
            html.append("<li>").append(item.getProduct().getName())
                    .append(" x").append(item.getQuantity())
                    .append(" - ").append(formatCurrency(item.getTotalPrice()))
                    .append("</li>");
        }
        html.append("</ul>");

        html.append("<p><strong>Lütfen değişiklikleri onaylayın veya reddedin.</strong></p>");
        html.append("<p>Bu otomatik bir bildirimdir.</p>");
        html.append("</body></html>");

        return html.toString();
    }
    // Helper metodlar
    private String extractEditReasonFromAdminNotes(String adminNotes) {
        if (adminNotes == null || adminNotes.isEmpty()) {
            return "Düzenleme nedeni belirtilmemiş";
        }

        try {
            // Format: "[07.10.2025 02:16 - Hüsamettin Kırteke düzenledi: sad]"
            String[] lines = adminNotes.split("\n");

            for (String line : lines) {
                if (line.contains("düzenledi:")) {
                    // "düzenledi:" dan sonraki kısmı al
                    int reasonStartIndex = line.indexOf("düzenledi:");
                    if (reasonStartIndex == -1) continue;

                    String reasonPart = line.substring(reasonStartIndex + "düzenledi:".length()).trim();

                    // "]" karakterini bul ve öncesini al
                    int closingBracketIndex = reasonPart.indexOf("]");
                    if (closingBracketIndex != -1) {
                        reasonPart = reasonPart.substring(0, closingBracketIndex).trim();
                    }

                    if (!reasonPart.isEmpty()) {
                        logger.info("✅ Extracted edit reason: " + reasonPart);
                        return reasonPart;
                    }
                }
            }

            return "Düzenleme nedeni belirtilmemiş";

        } catch (Exception e) {
            logger.warning("Could not parse edit reason: " + e.getMessage());
            return "Düzenleme nedeni belirtilmemiş";
        }
    }

    private BigDecimal extractOriginalTotalFromAdminNotes(String adminNotes) {
        if (adminNotes == null || adminNotes.isEmpty()) {
            logger.warning("AdminNotes is null or empty");
            return BigDecimal.ZERO;
        }

        try {
            // Format: "Önceki kalemler: ... (Toplam: 150.00 TRY)"
            if (adminNotes.contains("Önceki kalemler:") && adminNotes.contains("(Toplam:")) {

                // "Önceki kalemler:" satırını bul
                String[] lines = adminNotes.split("\n");
                for (String line : lines) {
                    if (line.contains("Önceki kalemler:") && line.contains("(Toplam:")) {

                        // "(Toplam: 150.00 TRY)" kısmını bul
                        int totalStartIndex = line.lastIndexOf("(Toplam:");
                        if (totalStartIndex == -1) continue;

                        // "150.00 TRY)" kısmını al
                        String totalPart = line.substring(totalStartIndex + "(Toplam:".length()).trim();

                        // ")" karakterini bul ve öncesini al
                        int closingParenIndex = totalPart.indexOf(")");
                        if (closingParenIndex == -1) continue;

                        totalPart = totalPart.substring(0, closingParenIndex).trim();

                        // "150.00 TRY" formatından sadece sayıyı al
                        String[] parts = totalPart.split(" ");
                        if (parts.length > 0) {
                            String numberPart = parts[0].trim();
                            BigDecimal result = new BigDecimal(numberPart);
                            logger.info("✅ Extracted original total: " + result + " from: [" + line + "]");
                            return result;
                        }
                    }
                }
            }

            logger.warning("Could not find '(Toplam: X TRY)' pattern in adminNotes");
            return BigDecimal.ZERO;

        } catch (Exception e) {
            logger.severe("Error parsing original total: " + e.getMessage());
            logger.severe("AdminNotes content: " + adminNotes);
            e.printStackTrace();
            return BigDecimal.ZERO;
        }
    }

    private List<Map<String, Object>> extractOriginalItemsFromAdminNotes(String adminNotes) {
        List<Map<String, Object>> originalItems = new ArrayList<>();

        if (adminNotes == null || !adminNotes.contains("Önceki kalemler:")) {
            logger.warning("No 'Önceki kalemler:' found in admin notes");
            return originalItems;
        }

        try {
            // Format: "Önceki kalemler: Titanyum İmplant x6 (150.00 TRY) (Toplam: 150.00 TRY)"
            String[] lines = adminNotes.split("\n");

            for (String line : lines) {
                if (line.contains("Önceki kalemler:")) {

                    // "Önceki kalemler:" dan sonraki kısmı al
                    String itemsText = line.substring(line.indexOf("Önceki kalemler:") + "Önceki kalemler:".length()).trim();

                    // "(Toplam:" dan önceki kısmı al
                    if (itemsText.contains("(Toplam:")) {
                        itemsText = itemsText.substring(0, itemsText.lastIndexOf("(Toplam:")).trim();
                    }

                    logger.info("Items text to parse: [" + itemsText + "]");

                    // Virgülle ayrılmış ürünleri parse et
                    // Ama önce parantez içindeki virgülleri korumak için özel işlem
                    String[] items = splitItemsPreservingParentheses(itemsText);

                    for (String item : items) {
                        item = item.trim();
                        logger.info("Parsing item: [" + item + "]");

                        try {
                            // Format: "Titanyum İmplant x6 (150.00 TRY)"
                            if (item.contains(" x") && item.contains("(") && item.contains(")")) {

                                int xIndex = item.lastIndexOf(" x");
                                int openParenIndex = item.lastIndexOf("(");
                                int closeParenIndex = item.lastIndexOf(")");

                                if (xIndex > 0 && openParenIndex > xIndex && closeParenIndex > openParenIndex) {
                                    // Ürün adı
                                    String productName = item.substring(0, xIndex).trim();

                                    // Miktar (x6 -> 6)
                                    String quantityStr = item.substring(xIndex + 2, openParenIndex).trim();
                                    int quantity = Integer.parseInt(quantityStr);

                                    // Fiyat (150.00 TRY)
                                    String priceStr = item.substring(openParenIndex + 1, closeParenIndex).trim();
                                    String[] priceParts = priceStr.split(" ");

                                    if (priceParts.length >= 1) {
                                        BigDecimal totalPrice = new BigDecimal(priceParts[0]);
                                        BigDecimal unitPrice = totalPrice.divide(BigDecimal.valueOf(quantity), 2, RoundingMode.HALF_UP);

                                        Map<String, Object> itemInfo = new HashMap<>();
                                        itemInfo.put("productName", productName);
                                        itemInfo.put("quantity", quantity);
                                        itemInfo.put("unitPrice", formatCurrency(unitPrice));
                                        itemInfo.put("totalPrice", formatCurrency(totalPrice));

                                        originalItems.add(itemInfo);

                                        logger.info("✅ Parsed item: " + productName + " x" + quantity + " = " + totalPrice);
                                    }
                                }
                            }
                        } catch (Exception e) {
                            logger.warning("Could not parse item: [" + item + "] - " + e.getMessage());
                        }
                    }

                    break; // Sadece ilk "Önceki kalemler:" satırını parse et
                }
            }

        } catch (Exception e) {
            logger.severe("Error parsing original items: " + e.getMessage());
            e.printStackTrace();
        }

        logger.info("✅ Extracted " + originalItems.size() + " original items");
        return originalItems;
    }

    private String[] splitItemsPreservingParentheses(String itemsText) {
        // Eğer tek ürün varsa (virgül yoksa) direkt döndür
        if (!itemsText.contains(",")) {
            return new String[]{itemsText};
        }

        List<String> items = new ArrayList<>();
        StringBuilder currentItem = new StringBuilder();
        int parenDepth = 0;

        for (char c : itemsText.toCharArray()) {
            if (c == '(') {
                parenDepth++;
                currentItem.append(c);
            } else if (c == ')') {
                parenDepth--;
                currentItem.append(c);
            } else if (c == ',' && parenDepth == 0) {
                // Parantez dışında virgül - yeni ürün
                items.add(currentItem.toString().trim());
                currentItem = new StringBuilder();
            } else {
                currentItem.append(c);
            }
        }

        // Son ürünü ekle
        if (currentItem.length() > 0) {
            items.add(currentItem.toString().trim());
        }

        return items.toArray(new String[0]);
    }

    private Map<String, Object> itemInfo(BigDecimal totalPrice, int quantity, String productName) {
        BigDecimal unitPrice = totalPrice.divide(BigDecimal.valueOf(quantity), 2, RoundingMode.HALF_UP);

        Map<String, Object> itemInfo = new HashMap<>();
        itemInfo.put("productName", productName);
        itemInfo.put("quantity", quantity);
        itemInfo.put("unitPrice", formatCurrency(unitPrice));
        itemInfo.put("totalPrice", formatCurrency(totalPrice));
        return itemInfo;
    }

    @Async("mailTaskExecutor")
    public CompletableFuture<Boolean> sendOrderAutoCancelledNotificationToCustomer(Order order, String reason) {
        if (!isMailEnabled()) {
            logger.info("Auto-cancelled customer notification disabled, skipping");
            return CompletableFuture.completedFuture(false);
        }

        logger.info("Sending auto-cancelled notification to customer for order: " + order.getOrderNumber());

        try {
            AppUser customer = order.getUser();

            if (!isCustomerNotificationEnabled(customer)) {
                logger.info("Customer email notifications disabled for: " + customer.getEmail());
                return CompletableFuture.completedFuture(false);
            }

            String subject = generateSubject("ORDER_AUTO_CANCELLED", order.getOrderNumber());
            String htmlContent = generateOrderAutoCancelledEmailTemplate(order, reason);

            boolean sent = sendEmailWithRetry(customer.getEmail(), subject, htmlContent);

            if (sent) {
                logger.info("Auto-cancelled notification sent to customer: " + customer.getEmail());
            }

            return CompletableFuture.completedFuture(sent);

        } catch (Exception e) {
            logger.log(Level.SEVERE, "Error sending auto-cancelled customer notification", e);
            return CompletableFuture.completedFuture(false);
        }
    }

    /**
     * Admin'lere otomatik iptal bildirimi gönder
     */
    @Async("mailTaskExecutor")
    public CompletableFuture<Boolean> sendOrderAutoCancelledNotificationToAdmins(Order order, String reason) {
        if (!isMailEnabled()) {
            logger.info("Auto-cancelled admin notification disabled, skipping");
            return CompletableFuture.completedFuture(false);
        }

        logger.info("Sending auto-cancelled notification to admins for order: " + order.getOrderNumber());

        try {
            List<AppUser> adminUsers = appUserRepository.findAdminUsersForEmailNotification();

            if (adminUsers.isEmpty()) {
                logger.warning("No admin users found for auto-cancel notification");
                return CompletableFuture.completedFuture(false);
            }

            String subject = "SİSTEM OTOMATIK İPTALİ - " + order.getOrderNumber();
            String htmlContent = generateOrderAutoCancelledAdminEmailTemplate(order, reason);

            int successCount = 0;
            for (AppUser admin : adminUsers) {
                try {
                    boolean sent = sendEmailWithRetry(admin.getEmail(), subject, htmlContent);
                    if (sent) successCount++;
                } catch (Exception e) {
                    logger.log(Level.WARNING, "Failed to send auto-cancel notification to admin: " + admin.getEmail(), e);
                }
            }

            logger.info("Auto-cancel notification sent to " + successCount + "/" + adminUsers.size() + " admins");
            return CompletableFuture.completedFuture(successCount > 0);

        } catch (Exception e) {
            logger.log(Level.SEVERE, "Error sending auto-cancelled admin notification", e);
            return CompletableFuture.completedFuture(false);
        }
    }

    @Async("mailTaskExecutor")
    public CompletableFuture<Boolean> sendOrderEditRejectedNotificationToAdmins(Order order, String rejectionReason) {
        if (!isMailEnabled() || !orderEditRejectedNotificationEnabled) {
            logger.info("Order edit rejected notification disabled, skipping");
            return CompletableFuture.completedFuture(false);
        }

        logger.info("Sending order edit rejected notification to admins for order: " + order.getOrderNumber());

        try {
            // Admin ve super admin kullanıcılarını getir
            List<AppUser> adminUsers = appUserRepository.findAdminUsersForEmailNotification();

            if (adminUsers.isEmpty()) {
                logger.warning("No admin users found for order edit rejected notification");
                return CompletableFuture.completedFuture(false);
            }

            String subject = "MÜŞTERİ RED - Düzenlenmiş Sipariş Reddedildi - " + order.getOrderNumber();
            String htmlContent = generateOrderEditRejectedEmailTemplate(order, rejectionReason);

            int successCount = 0;
            for (AppUser admin : adminUsers) {
                try {
                    boolean sent = sendEmailWithRetry(admin.getEmail(), subject, htmlContent);
                    if (sent) {
                        successCount++;
                    }
                } catch (Exception e) {
                    logger.log(Level.WARNING, "Failed to send order edit rejected notification to admin: " + admin.getEmail(), e);
                }
            }

            logger.info("Order edit rejected notification sent to " + successCount + "/" + adminUsers.size() + " admin users");
            return CompletableFuture.completedFuture(successCount > 0);

        } catch (Exception e) {
            logger.log(Level.SEVERE, "Error sending order edit rejected notification", e);
            return CompletableFuture.completedFuture(false);
        }
    }

    /**
     * Sipariş düzenleme reddi email template'i (Admin için)
     */
    private String generateOrderEditRejectedEmailTemplate(Order order, String rejectionReason) {
        Context context = createBaseContext(order);
        context.setVariable("rejectionReason", rejectionReason);
        context.setVariable("orderDetailUrlRejectedAdmin", baseUrl + "/admin/orders/" + order.getId());
        context.setVariable("customerName", order.getUser().getFirstName() + " " + order.getUser().getLastName());
        context.setVariable("rejectionTime", LocalDateTime.now().format(DateTimeFormatter.ofPattern("dd.MM.yyyy HH:mm:ss")));

        try {
            return processTemplate("emails/order-edit-rejected-admin", context);
        } catch (Exception e) {
            logger.warning("Template processing failed for order edit rejected admin email: " + e.getMessage());
            return generateFallbackOrderEditRejectedAdminEmail(order, rejectionReason);
        }
    }

    /**
     * Fallback admin email'i (müşteri düzenleme reddi)
     */
    private String generateFallbackOrderEditRejectedAdminEmail(Order order, String rejectionReason) {
        return "<html><body>" +
                "<h2>🚫 MÜŞTERİ DÜZENLEMEYİ REDDETTİ</h2>" +
                "<p><strong>Sipariş No:</strong> " + order.getOrderNumber() + "</p>" +
                "<p><strong>Müşteri:</strong> " + order.getUser().getFirstName() + " " + order.getUser().getLastName() + "</p>" +
                "<p><strong>Bayi:</strong> " + order.getUser().getDealer().getName() + "</p>" +
                "<p><strong>Toplam Tutar:</strong> " + formatCurrency(order.getTotalAmount()) + "</p>" +
                "<p><strong>Red Tarihi:</strong> " + formatDate(LocalDateTime.now()) + "</p>" +
                "<hr>" +
                "<p><strong>Red Nedeni:</strong> " + rejectionReason + "</p>" +
                "<p>Müşteri admin tarafından düzenlenen siparişi reddetti ve sipariş iptal edildi.</p>" +
                "<p>Stoklar otomatik olarak iade edildi.</p>" +
                "<hr>" +
                "<h3>📋 Alınacak Aksiyonlar</h3>" +
                "<ul>" +
                "<li>Müşteri ile iletişime geçilebilir</li>" +
                "<li>Alternatif çözümler sunulabilir</li>" +
                "<li>Yeni teklif hazırlanabilir</li>" +
                "</ul>" +
                "</body></html>";
    }

    /**
     * Müşteri otomatik iptal email template'i
     */
    private String generateOrderAutoCancelledEmailTemplate(Order order, String reason) {
        Context context = createBaseContext(order);
        context.setVariable("cancellationReason", reason);
        context.setVariable("supportEmail", "info@nafx.com.tr");
        context.setVariable("supportPhone", "+90 312 750 04 16");
        context.setVariable("mobilePhone", "+90 507 916 42 73");
        context.setVariable("hoursWaited", 48);

        try {
            return processTemplate("emails/order-auto-cancelled-customer", context);
        } catch (Exception e) {
            logger.warning("Template processing failed for auto-cancelled customer email: " + e.getMessage());
            return generateFallbackAutoCancelledCustomerEmail(order, reason);
        }
    }

    /**
     * Admin otomatik iptal email template'i
     */
    private String generateOrderAutoCancelledAdminEmailTemplate(Order order, String reason) {
        Context context = createBaseContext(order);
        context.setVariable("cancellationReason", reason);
        context.setVariable("systemAction", "OTOMATIK İPTAL");
        context.setVariable("hoursWaited", 48);

        try {
            return processTemplate("emails/order-auto-cancelled-admin", context);
        } catch (Exception e) {
            logger.warning("Template processing failed for auto-cancelled admin email: " + e.getMessage());
            return generateFallbackAutoCancelledAdminEmail(order, reason);
        }
    }

    /**
     * Fallback müşteri email'i
     */
    private String generateFallbackAutoCancelledCustomerEmail(Order order, String reason) {
        return "<html><body>" +
                "<h2>⏰ Siparişiniz Otomatik İptal Edildi</h2>" +
                "<p><strong>Sipariş No:</strong> " + order.getOrderNumber() + "</p>" +
                "<p><strong>Müşteri:</strong> " + order.getUser().getFirstName() + " " + order.getUser().getLastName() + "</p>" +
                "<p><strong>Toplam Tutar:</strong> " + formatCurrency(order.getTotalAmount()) + "</p>" +
                "<hr>" +
                "<p><strong>Otomatik İptal Nedeni:</strong></p>" +
                "<p>" + reason + "</p>" +
                "<p>Siparişiniz 2 gün içinde onaylanmadığı için sistem tarafından otomatik olarak iptal edilmiştir.</p>" +
                "<hr>" +
                "<h3>📞 İletişim</h3>" +
                "<p>Sorularınız için:</p>" +
                "<ul>" +
                "<li>E-posta: destek@maxxglobal.com.tr</li>" +
                "<li>Telefon: +90 312 XXX XX XX</li>" +
                "</ul>" +
                "<p>Bu otomatik bir bildirimdir.</p>" +
                "</body></html>";
    }

    /**
     * Fallback admin email'i
     */
    private String generateFallbackAutoCancelledAdminEmail(Order order, String reason) {
        return "<html><body>" +
                "<h2>🤖 SİSTEM OTOMATIK İPTALİ</h2>" +
                "<p><strong>Sipariş No:</strong> " + order.getOrderNumber() + "</p>" +
                "<p><strong>Müşteri:</strong> " + order.getUser().getFirstName() + " " + order.getUser().getLastName() + "</p>" +
                "<p><strong>Bayi:</strong> " + order.getUser().getDealer().getName() + "</p>" +
                "<p><strong>Toplam Tutar:</strong> " + formatCurrency(order.getTotalAmount()) + "</p>" +
                "<p><strong>İptal Tarihi:</strong> " + formatDate(LocalDateTime.now()) + "</p>" +
                "<hr>" +
                "<p><strong>İptal Nedeni:</strong> " + reason + "</p>" +
                "<p>Bu sipariş sistem tarafından otomatik olarak iptal edildi.</p>" +
                "<p>Stoklar iade edildi ve müşteriye bildirim gönderildi.</p>" +
                "</body></html>";
    }
}<|MERGE_RESOLUTION|>--- conflicted
+++ resolved
@@ -685,20 +685,10 @@
      * Base template context oluştur
      */
     private Context createBaseContext(Order order) {
-<<<<<<< HEAD
-        return createBaseContext(order, order.getUser());
-    }
-
-    /**
-     * Base template context oluştur - Belirli bir kullanıcı için
-     */
-    private Context createBaseContext(Order order, AppUser recipient) {
-=======
         return createBaseContext(order, true);
     }
 
     private Context createBaseContext(Order order, boolean showPrices) {
->>>>>>> 76dd511d
         Context context = new Context(new Locale("tr", "TR"));
 
         // Kullanıcının fiyat görme yetkisi var mı kontrol et
@@ -707,21 +697,10 @@
         context.setVariable("order", order);
         context.setVariable("orderItems", order.getItems());
         context.setVariable("customer", order.getUser());
-<<<<<<< HEAD
-        context.setVariable("dealer", order.getUser().getDealer());
-        context.setVariable("recipient", recipient);
-        context.setVariable("canViewPrice", canViewPrice);
-        context.setVariable("formattedDate", formatDate(order.getOrderDate()));
-        context.setVariable("formattedTotal", canViewPrice ? formatCurrency(order.getTotalAmount()) : "***");
-        context.setVariable("orderStatus", getStatusDisplayName(order.getOrderStatus().name()));
-        context.setVariable("baseUrl", baseUrl);
-        context.setVariable("orderItemsSummary", generateOrderItemsSummary(order, canViewPrice));
-=======
         context.setVariable("dealer", order.getUser() != null ? order.getUser().getDealer() : null);
         context.setVariable("formattedDate", formatDate(order.getOrderDate()));
         context.setVariable("orderStatus", getStatusDisplayName(order.getOrderStatus().name()));
         context.setVariable("baseUrl", baseUrl);
->>>>>>> 76dd511d
         context.setVariable("currency", order.getCurrency() != null ? order.getCurrency() : "TL");
         context.setVariable("showPrices", showPrices);
 
@@ -731,13 +710,6 @@
             context.setVariable("formattedTotal", "Fiyat bilgisi yetkiniz dahilinde değil");
         }
 
-<<<<<<< HEAD
-        addDiscountInfoToContext(context, order, canViewPrice);
-
-        return context;
-    }
-    private void addDiscountInfoToContext(Context context, Order order, boolean canViewPrice) {
-=======
         context.setVariable("orderItemsSummary", generateOrderItemsSummary(order, showPrices));
 
         addDiscountInfoToContext(context, order, showPrices);
@@ -760,7 +732,6 @@
             context.setVariable("discountDescription", null);
             return;
         }
->>>>>>> 76dd511d
         // Discount var mı kontrol et
         boolean hasDiscount = order.getAppliedDiscount() != null &&
                 order.getDiscountAmount() != null &&
@@ -854,11 +825,7 @@
     /**
      * Sipariş kalemleri özeti - discount bilgisi ile
      */
-<<<<<<< HEAD
-    private String generateOrderItemsSummary(Order order, boolean canViewPrice) {
-=======
     private String generateOrderItemsSummary(Order order, boolean showPrices) {
->>>>>>> 76dd511d
         if (order.getItems() == null || order.getItems().isEmpty()) {
             return "Sipariş kalemi bulunamadı";
         }
@@ -873,18 +840,6 @@
                     .append(item.getQuantity())
                     .append(" adet");
 
-<<<<<<< HEAD
-            if (canViewPrice) {
-                summary.append(" - ").append(formatCurrency(item.getTotalPrice()));
-            }
-
-            summary.append("\n");
-            itemsTotal = itemsTotal.add(item.getTotalPrice());
-        }
-
-        // Discount varsa ve fiyat görme yetkisi varsa ekle
-        if (canViewPrice && order.getAppliedDiscount() != null && order.getDiscountAmount() != null &&
-=======
             if (showPrices) {
                 summary.append(" - ")
                         .append(formatCurrency(item.getTotalPrice()));
@@ -896,7 +851,6 @@
 
         // Discount varsa ekle
         if (showPrices && order.getAppliedDiscount() != null && order.getDiscountAmount() != null &&
->>>>>>> 76dd511d
                 order.getDiscountAmount().compareTo(BigDecimal.ZERO) > 0) {
 
             summary.append("\n--- ÖDEME ÖZETİ ---\n");
