--- conflicted
+++ resolved
@@ -170,36 +170,12 @@
             // Sütun başlıklarını oluştur
             createProductColumnHeaders(workbook, sheet, 4);
 
-<<<<<<< HEAD
-            // Ürün ve varyant verilerini ekle
-            Map<Long, CellStyle> productRowStyles = new HashMap<>();
-            int colorCursor = 0;
-=======
             // Ürün ve varyant verilerini ekle (her ürün farklı renkte)
->>>>>>> 7ebb6b22
             int rowIndex = 5;
             int productIndex = 0;
             for (Product product : products) {
                 List<ProductVariant> variants = variantsByProduct.getOrDefault(product.getId(), Collections.emptyList());
 
-<<<<<<< HEAD
-                CellStyle productStyle = productRowStyles.get(product.getId());
-                if (productStyle == null) {
-                    short color = PRODUCT_ROW_COLORS[colorCursor % PRODUCT_ROW_COLORS.length];
-                    productStyle = createColoredDataCellStyle(workbook, color);
-                    productRowStyles.put(product.getId(), productStyle);
-                    colorCursor++;
-                }
-
-                if (variants.isEmpty()) {
-                    createProductVariantDataRow(sheet, rowIndex++, product, null, productStyle);
-                    continue;
-                }
-
-                for (ProductVariant variant : variants) {
-                    createProductVariantDataRow(sheet, rowIndex++, product, variant, productStyle);
-                }
-=======
                 // Her ürün için paletten bir renk seç
                 short colorIndex = PRODUCT_ROW_COLORS[productIndex % PRODUCT_ROW_COLORS.length];
 
@@ -212,7 +188,6 @@
                 }
 
                 productIndex++;
->>>>>>> 7ebb6b22
             }
 
             autoSizeColumns(sheet);
@@ -734,11 +709,6 @@
         categorySheet.autoSizeColumn(1);
     }
 
-<<<<<<< HEAD
-    private void createProductVariantDataRow(Sheet sheet, int rowIndex, Product product, ProductVariant variant, CellStyle dataCellStyle) {
-        Row row = sheet.createRow(rowIndex);
-
-=======
     private void createProductVariantDataRow(Sheet sheet, int rowIndex, Product product,
                                             ProductVariant variant, short colorIndex) {
         Row row = sheet.createRow(rowIndex);
@@ -747,7 +717,6 @@
         Workbook workbook = sheet.getWorkbook();
         CellStyle dataCellStyle = createColoredDataCellStyle(workbook, colorIndex);
 
->>>>>>> 7ebb6b22
         // Ortak ürün alanları
         setCellValueWithStyle(row, COL_PRODUCT_CODE, product.getCode(), dataCellStyle);
         setCellValueWithStyle(row, COL_PRODUCT_NAME, product.getName(), dataCellStyle);
@@ -1057,13 +1026,10 @@
         // Ürünün toplam stok bilgisini varyantlardan güncelle
         if (!Objects.equals(product.getStockQuantity(), totalVariantStock)) {
             product.setStockQuantity(totalVariantStock);
-<<<<<<< HEAD
-=======
         }
         // Ürünün toplam stok bilgisini varyantlardan güncelle
         if (!Objects.equals(product.getStockQuantity(), totalVariantStock)) {
             product.setStockQuantity(totalVariantStock);
->>>>>>> 7ebb6b22
         }
 
         return isUpdate;
@@ -1419,61 +1385,4 @@
         style.setBorderRight(BorderStyle.THIN);
         return style;
     }
-<<<<<<< HEAD
-}
-
-//✅ Tamamlandı! ProductExcelService Temel Düzeltmeleri
-//
-//Seçenek 1'deki basit düzeltmeleri başarıyla tamamladık! İşte yapılan değişiklikler:
-//
-//        📦 1. ProductVariantRequest - Prices Kaldırıldı
-//
-//public record ProductVariantRequest(
-//        Long id,
-//        String size,
-//        String sku,
-//        Integer stockQuantity,
-//        Boolean isDefault
-//        // ⚠️ prices artık YOK - ProductPriceExcelService üzerinden eklenecek
-//)
-//
-//  📊 2. Excel Sütun Yapısı Güncellendi
-//
-//  - ✅ COL_VARIANT_SIZE (5) - "Varyant Boyutu" başlığı
-//  - ✅ COL_SKU (6) - "SKU Kodu" başlığı eklendi
-//  - ✅ COL_VARIANT_STOCK (28) - "Varyant Stoğu" başlığı
-//
-//  💾 3. ExcelProductData DTO
-//
-//private String sku;  // ✅ YENİ alan eklendi
-//public String getSku() { ... }
-//public void setSku(String sku) { ... }
-//
-//  📥 4. Import/Export Metodları Güncellendi
-//
-//  - parseRowToProductData(): SKU ve VARIANT_SIZE okuyorlar
-//  - createProductVariantDataRow(): Export'ta SKU ve VARIANT_STOCK kullanıyor
-//
-//        🎨 5. Sample Data - Varyant Örnekleri
-//
-//TI-001 | Titanyum İmplant | 4.0mm | TI-001-40 | 100 stok
-//TI-001 | Titanyum İmplant | 4.5mm | TI-001-45 | 50 stok
-//TI-001 | Titanyum İmplant | 5.0mm | TI-001-50 | 75 stok
-//
-//PL-002 | Titanyum Plak | 6 Delik | PL-002-6 | 30 stok
-//PL-002 | Titanyum Plak | 8 Delik | PL-002-8 | 20 stok
-//
-//Kullanıcılar template'i indirdiklerinde aynı ürün kodunun farklı boyutlarda olabileceğini görecekler! 🎯
-//
-//        ---
-//        ⏭️ Sırada Ne Var?
-//
-//Büyük işler henüz yapılmadı (sonraya bıraktık):
-//        - 🔄 Import Mantığı - Satırları product code'a göre grupla, 1 product + N variant oluştur
-//        - 🎨 Renklendirme - Aynı ürün kodlarını alternate renklerle göster
-//  - 💰 ProductPriceExcelService - Varyant bazlı fiyatlandırma + bayi desteği
-//
-//Şimdilik temel düzeltmeler tamam. Devam etmek ister misiniz?
-=======
-}
->>>>>>> 7ebb6b22
+}