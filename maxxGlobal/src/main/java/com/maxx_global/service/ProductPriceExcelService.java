package com.maxx_global.service;

import com.maxx_global.dto.productPriceExcell.ExcelPriceData;
import com.maxx_global.dto.productPriceExcell.PriceImportError;
import com.maxx_global.dto.productPriceExcell.PriceImportResult;
import com.maxx_global.entity.Dealer;
import com.maxx_global.entity.Product;
import com.maxx_global.entity.ProductPrice;
import com.maxx_global.entity.ProductVariant;
import com.maxx_global.enums.CurrencyType;
import com.maxx_global.enums.EntityStatus;
import com.maxx_global.repository.DealerRepository;
import com.maxx_global.repository.ProductPriceRepository;
import com.maxx_global.repository.ProductRepository;
import com.maxx_global.repository.ProductVariantRepository;
import jakarta.persistence.EntityNotFoundException;
import org.apache.poi.ss.usermodel.*;
import org.apache.poi.ss.util.CellRangeAddress;
import org.apache.poi.xssf.usermodel.XSSFWorkbook;
import org.springframework.stereotype.Service;
import org.springframework.transaction.annotation.Transactional;
import org.springframework.web.multipart.MultipartFile;

import java.io.ByteArrayOutputStream;
import java.io.IOException;
import java.math.BigDecimal;
import java.time.LocalDateTime;
import java.time.format.DateTimeFormatter;
import java.time.format.DateTimeParseException;
import java.util.*;
import java.util.logging.Logger;
import java.util.stream.Collectors;

@Service
@Transactional(readOnly = true)
public class ProductPriceExcelService {

    private static final Logger logger = Logger.getLogger(ProductPriceExcelService.class.getName());

    // ✅ VARYANT BAZLI Excel sütun indeksleri
    private static final int COL_PRODUCT_CODE = 0;
    private static final int COL_PRODUCT_NAME = 1;
    private static final int COL_VARIANT_SIZE = 2;     // ✅ YENİ: Varyant boyutu
    private static final int COL_SKU = 3;               // ✅ YENİ: Varyant SKU
    private static final int COL_VARIANT_STOCK = 4;     // ✅ Varyant stoğu
    private static final int COL_PRICE_TRY = 5;
    private static final int COL_PRICE_USD = 6;
    private static final int COL_PRICE_EUR = 7;
    private static final int COL_VALID_FROM = 8;
    private static final int COL_VALID_UNTIL = 9;
    private static final int COL_IS_ACTIVE = 10;

    private static final short[] PRODUCT_ROW_COLORS = new short[]{
            IndexedColors.LEMON_CHIFFON.getIndex(),
            IndexedColors.LIGHT_TURQUOISE.getIndex(),
            IndexedColors.LIGHT_GREEN.getIndex(),
            IndexedColors.LIGHT_CORNFLOWER_BLUE.getIndex(),
            IndexedColors.LIGHT_ORANGE.getIndex(),
            IndexedColors.LIGHT_YELLOW.getIndex(),
            IndexedColors.PALE_BLUE.getIndex(),
            IndexedColors.ROSE.getIndex(),
            IndexedColors.LAVENDER.getIndex(),
            IndexedColors.CORNFLOWER_BLUE.getIndex()
    };

    private final ProductRepository productRepository;
    private final ProductVariantRepository productVariantRepository;  // ✅ YENİ
    private final ProductPriceRepository productPriceRepository;
    private final DealerRepository dealerRepository;

    public ProductPriceExcelService(ProductRepository productRepository,
                                    ProductVariantRepository productVariantRepository,  // ✅ YENİ
                                    ProductPriceRepository productPriceRepository,
                                    DealerRepository dealerRepository) {
        this.productRepository = productRepository;
        this.productVariantRepository = productVariantRepository;  // ✅ YENİ
        this.productPriceRepository = productPriceRepository;
        this.dealerRepository = dealerRepository;
    }

    /**
     * ✅ VARYANT BAZLI: Mevcut fiyatları dolu olarak template oluştur
     * Bayi için fiyat şablonu oluştur - Her varyant için ayrı satır, mevcut fiyatlar dolu gelir
     */
    public byte[] generatePriceTemplate(Long dealerId) throws IOException {
        logger.info("Generating VARIANT-BASED price template with existing prices for dealer: " + dealerId);

        Dealer dealer = dealerRepository.findById(dealerId)
                .orElseThrow(() -> new EntityNotFoundException("Dealer not found with id: " + dealerId));

        List<Product> products = productRepository.findByStatusOrderByNameAsc(EntityStatus.ACTIVE);

        try (Workbook workbook = new XSSFWorkbook();
             ByteArrayOutputStream outputStream = new ByteArrayOutputStream()) {

            Sheet sheet = workbook.createSheet("Ürün Fiyatları");

            // Tek seferlik stil oluştur (performans için)
            CellStyle baseLockedStyle = createLockedCellStyle(workbook);
            CellStyle baseUnlockedStyle = createUnlockedCellStyle(workbook);
<<<<<<< HEAD
            Map<Long, CellStyle> lockedStylesByProduct = new HashMap<>();
            Map<Long, CellStyle> unlockedStylesByProduct = new HashMap<>();
=======
>>>>>>> 7ebb6b22
            int colorCursor = 0;

            // Header ve talimatları oluştur
            createHeaderSection(workbook, sheet, dealer);

            // Sütun başlıklarını oluştur
            createColumnHeaders(workbook, sheet, 4); // 5. satırdan başla

            // ✅ VARYANT BAZLI: Her ürünün her varyantı için ayrı satır (aynı ürünün varyantları aynı renkte)
            int rowIndex = 5;
            int totalVariants = 0;

            for (Product product : products) {
                // Ürünün tüm aktif varyantlarını al
                List<ProductVariant> variants = productVariantRepository
                        .findByProductIdAndStatusOrderBySizeAsc(product.getId(), EntityStatus.ACTIVE);

                if (variants.isEmpty()) {
                    logger.warning("Product " + product.getCode() + " has no variants, skipping");
                    continue;
                }

<<<<<<< HEAD
                // Her varyant için ayrı satır oluştur
                CellStyle lockedStyle = lockedStylesByProduct.get(product.getId());
                CellStyle unlockedStyle = unlockedStylesByProduct.get(product.getId());
                if (lockedStyle == null || unlockedStyle == null) {
                    short color = PRODUCT_ROW_COLORS[colorCursor % PRODUCT_ROW_COLORS.length];
                    lockedStyle = cloneWithFill(workbook, baseLockedStyle, color);
                    unlockedStyle = cloneWithFill(workbook, baseUnlockedStyle, color);
                    lockedStylesByProduct.put(product.getId(), lockedStyle);
                    unlockedStylesByProduct.put(product.getId(), unlockedStyle);
                    colorCursor++;
                }
=======
                // Aynı ürünün tüm varyantları için aynı renk
                short color = PRODUCT_ROW_COLORS[colorCursor % PRODUCT_ROW_COLORS.length];
                CellStyle lockedStyle = cloneWithFill(workbook, baseLockedStyle, color);
                CellStyle unlockedStyle = cloneWithFill(workbook, baseUnlockedStyle, color);
                colorCursor++;
>>>>>>> 7ebb6b22

                for (ProductVariant variant : variants) {
                    // Bu varyant için bayi fiyatlarını al
                    Map<CurrencyType, ProductPrice> priceMap = getVariantPricesForDealer(
                            variant.getId(), dealerId, true); // Sadece aktif fiyatlar

                    createVariantRow(sheet, rowIndex++, product, variant,
                            priceMap.get(CurrencyType.TRY),
                            priceMap.get(CurrencyType.USD),
                            priceMap.get(CurrencyType.EUR),
                            lockedStyle,
                            unlockedStyle);

                    totalVariants++;
                }
            }

            // Koruma: sadece locked hücreler korunsun, unlocked olanlar düzenlenebilir
            sheet.protectSheet("");

            // Sütun genişliklerini ayarla
            autoSizeColumns(sheet);

            // Excel dosyasını byte array'e çevir
            workbook.write(outputStream);

            logger.info("Price template generated successfully with " + products.size() +
                    " products, " + totalVariants + " variants (existing prices included)");
            return outputStream.toByteArray();
        }
    }


    /**
     * ✅ VARYANT BAZLI: Bayi fiyatlarını Excel'e aktar (her varyant için ayrı satır)
     */
    public byte[] exportDealerPrices(Long dealerId, boolean activeOnly) throws IOException {
        logger.info("Exporting VARIANT-BASED dealer prices - dealerId: " + dealerId + ", activeOnly: " + activeOnly);

        Dealer dealer = dealerRepository.findById(dealerId)
                .orElseThrow(() -> new EntityNotFoundException("Dealer not found with id: " + dealerId));

        List<Product> products = productRepository.findByStatusOrderByNameAsc(EntityStatus.ACTIVE);

        try (Workbook workbook = new XSSFWorkbook();
             ByteArrayOutputStream outputStream = new ByteArrayOutputStream()) {

            Sheet sheet = workbook.createSheet("Ürün Fiyatları");

            CellStyle baseLockedStyle = createLockedCellStyle(workbook);
            CellStyle baseUnlockedStyle = createUnlockedCellStyle(workbook);
<<<<<<< HEAD
            Map<Long, CellStyle> lockedStylesByProduct = new HashMap<>();
            Map<Long, CellStyle> unlockedStylesByProduct = new HashMap<>();
=======
>>>>>>> 7ebb6b22
            int colorCursor = 0;

            // Header ve talimatları oluştur
            createHeaderSection(workbook, sheet, dealer);

            // Sütun başlıklarını oluştur
            createColumnHeaders(workbook, sheet, 4);

            // ✅ VARYANT BAZLI: Her ürünün her varyantı için ayrı satır (aynı ürünün varyantları aynı renkte)
            int rowIndex = 5;
            int totalVariants = 0;

            for (Product product : products) {
                // Ürünün tüm aktif varyantlarını al
                List<ProductVariant> variants = productVariantRepository
                        .findByProductIdAndStatusOrderBySizeAsc(product.getId(), EntityStatus.ACTIVE);

                if (variants.isEmpty()) {
                    logger.warning("Product " + product.getCode() + " has no variants, skipping");
                    continue;
                }

<<<<<<< HEAD
                CellStyle lockedStyle = lockedStylesByProduct.get(product.getId());
                CellStyle unlockedStyle = unlockedStylesByProduct.get(product.getId());
                if (lockedStyle == null || unlockedStyle == null) {
                    short color = PRODUCT_ROW_COLORS[colorCursor % PRODUCT_ROW_COLORS.length];
                    lockedStyle = cloneWithFill(workbook, baseLockedStyle, color);
                    unlockedStyle = cloneWithFill(workbook, baseUnlockedStyle, color);
                    lockedStylesByProduct.put(product.getId(), lockedStyle);
                    unlockedStylesByProduct.put(product.getId(), unlockedStyle);
                    colorCursor++;
                }

                // Her varyant için ayrı satır oluştur
=======
                // Aynı ürünün tüm varyantları için aynı renk
                short color = PRODUCT_ROW_COLORS[colorCursor % PRODUCT_ROW_COLORS.length];
                CellStyle lockedStyle = cloneWithFill(workbook, baseLockedStyle, color);
                CellStyle unlockedStyle = cloneWithFill(workbook, baseUnlockedStyle, color);
                colorCursor++;

>>>>>>> 7ebb6b22
                for (ProductVariant variant : variants) {
                    // Bu varyant için bayi fiyatlarını al
                    Map<CurrencyType, ProductPrice> priceMap = getVariantPricesForDealer(
                            variant.getId(), dealerId, activeOnly);

                    createVariantRow(sheet, rowIndex++, product, variant,
                            priceMap.get(CurrencyType.TRY),
                            priceMap.get(CurrencyType.USD),
                            priceMap.get(CurrencyType.EUR),
                            lockedStyle,
                            unlockedStyle);

                    totalVariants++;
                }
            }

            // Sheet koruması
            sheet.protectSheet("");

            // Sütun genişliklerini ayarla
            autoSizeColumns(sheet);

            workbook.write(outputStream);

            logger.info("Dealer prices exported successfully - " + products.size() +
                    " products, " + totalVariants + " variants");
            return outputStream.toByteArray();
        }
    }


    /**
     * ÖZELLİK 2: Esnek currency import - sadece girilen para birimlerini işle
     * Excel'den fiyat verilerini import et
     */
    @Transactional
    public PriceImportResult importPricesFromExcel(Long dealerId, MultipartFile file,
                                                   boolean updateExisting, boolean skipErrors) throws IOException {
        logger.info("Importing prices from Excel with flexible currency support - dealerId: " + dealerId +
                ", updateExisting: " + updateExisting + ", skipErrors: " + skipErrors);

        // Dealer kontrolü
        Dealer dealer = dealerRepository.findById(dealerId)
                .orElseThrow(() -> new EntityNotFoundException("Dealer not found with id: " + dealerId));

        List<PriceImportError> errors = new ArrayList<>();
        int totalRows = 0;
        int successCount = 0;
        int updatedCount = 0;
        int createdCount = 0;

        try (Workbook workbook = WorkbookFactory.create(file.getInputStream())) {
            Sheet sheet = workbook.getSheetAt(0);

            // Veri satırlarını bul (header'ları atla)
            int startRow = findDataStartRow(sheet);
            if (startRow == -1) {
                throw new IllegalArgumentException("Excel dosyasında veri satırları bulunamadı");
            }

            // Product code -> Product mapping oluştur (performans için)
            Map<String, Product> productMap = createProductCodeMap();
            Map<String, ProductVariant> variantCache = new HashMap<>();

            // Her satırı işle
            for (int rowIndex = startRow; rowIndex <= sheet.getLastRowNum(); rowIndex++) {
                Row row = sheet.getRow(rowIndex);
                if (row == null || isEmptyRow(row)) {
                    continue;
                }

                totalRows++;

                try {
                    // ÖZELLİK 2: Excel satırından sadece dolu fiyat verilerini oku
                    List<ExcelPriceData> priceDataList = parseRowToPriceDataFlexible(row, rowIndex + 1);

                    if (priceDataList.isEmpty()) {
                        continue; // Fiyat verisi yok, atla (hata değil)
                    }

                    // Her currency için fiyat işle
                    for (ExcelPriceData priceData : priceDataList) {
                        if (!priceData.isValid()) {
                            errors.add(new PriceImportError(
                                    priceData.getRowNumber(),
                                    priceData.getProductCode(),
                                    priceData.getValidationError(),
                                    getRowDataAsString(row)
                            ));
                            if (!skipErrors) {
                                throw new IllegalArgumentException("Satır " + (rowIndex + 1) + ": " +
                                        priceData.getValidationError());
                            }
                            continue;
                        }

                        // Product'ı bul
                        Product product = productMap.get(priceData.getProductCode().toUpperCase());
                        if (product == null) {
                            String error = "Ürün bulunamadı: " + priceData.getProductCode();
                            errors.add(new PriceImportError(
                                    priceData.getRowNumber(),
                                    priceData.getProductCode(),
                                    error,
                                    getRowDataAsString(row)
                            ));
                            if (!skipErrors) {
                                throw new IllegalArgumentException("Satır " + (rowIndex + 1) + ": " + error);
                            }
                            continue;
                        }

                        // Varyantı bul
                        String sku = priceData.getVariantSku() != null ? priceData.getVariantSku().trim() : "";
                        if (sku.isEmpty()) {
                            String error = "SKU bulunamadı veya boş";
                            errors.add(new PriceImportError(
                                    priceData.getRowNumber(),
                                    priceData.getProductCode(),
                                    error,
                                    getRowDataAsString(row)
                            ));
                            if (!skipErrors) {
                                throw new IllegalArgumentException("Satır " + (rowIndex + 1) + ": " + error);
                            }
                            continue;
                        }

                        ProductVariant variant = variantCache.get(sku.toUpperCase());
                        if (variant == null) {
                            variant = productVariantRepository.findBySkuAndStatus(sku, EntityStatus.ACTIVE)
                                    .orElse(null);
                            if (variant != null) {
                                variantCache.put(sku.toUpperCase(), variant);
                            }
                        }

                        if (variant == null) {
                            String error = "Varyant bulunamadı (SKU: " + sku + ")";
                            errors.add(new PriceImportError(
                                    priceData.getRowNumber(),
                                    priceData.getProductCode(),
                                    error,
                                    getRowDataAsString(row)
                            ));
                            if (!skipErrors) {
                                throw new IllegalArgumentException("Satır " + (rowIndex + 1) + ": " + error);
                            }
                            continue;
                        }

                        if (!variant.getProduct().getId().equals(product.getId())) {
                            String error = "SKU " + sku + " belirtilen ürünle eşleşmiyor";
                            errors.add(new PriceImportError(
                                    priceData.getRowNumber(),
                                    priceData.getProductCode(),
                                    error,
                                    getRowDataAsString(row)
                            ));
                            if (!skipErrors) {
                                throw new IllegalArgumentException("Satır " + (rowIndex + 1) + ": " + error);
                            }
                            continue;
                        }

                        // Fiyatı kaydet veya güncelle
                        boolean isUpdate = saveOrUpdatePrice(variant, dealer, priceData, updateExisting);
                        if (isUpdate) {
                            updatedCount++;
                        } else {
                            createdCount++;
                        }
                    }

                    successCount++;

                } catch (Exception e) {
                    String error = "Satır işleme hatası: " + e.getMessage();
                    errors.add(new PriceImportError(
                            rowIndex + 1,
                            getCellValueAsString(row.getCell(COL_PRODUCT_CODE)),
                            error,
                            getRowDataAsString(row)
                    ));

                    if (!skipErrors) {
                        throw new IllegalArgumentException("Satır " + (rowIndex + 1) + ": " + error);
                    }

                    logger.warning("Row " + (rowIndex + 1) + " failed: " + error);
                }
            }

            boolean success = errors.isEmpty() || (skipErrors && successCount > 0);
            String message = String.format("Import tamamlandı. Toplam: %d, Başarılı: %d, Hatalı: %d, " +
                            "Güncellenen: %d, Yeni: %d",
                    totalRows, successCount, errors.size(), updatedCount, createdCount);

            logger.info(message);

            return new PriceImportResult(
                    totalRows,
                    successCount,
                    errors.size(),
                    updatedCount,
                    createdCount,
                    errors,
                    success,
                    message
            );

        } catch (Exception e) {
            logger.severe("Excel import failed: " + e.getMessage());
            throw new RuntimeException("Excel import hatası: " + e.getMessage(), e);
        }
    }

    /**
     * Genel import şablonu oluştur
     */
    public byte[] generateImportTemplate() throws IOException {
        logger.info("Generating general import template");

        try (Workbook workbook = new XSSFWorkbook();
             ByteArrayOutputStream outputStream = new ByteArrayOutputStream()) {

            Sheet sheet = workbook.createSheet("Fiyat Import Şablonu");

            // Genel talimatlar
            createGeneralInstructions(workbook, sheet);

            // Sütun başlıkları
            createColumnHeaders(workbook, sheet, 8);

            // Örnek veriler
            createSampleData(sheet, 9);

            autoSizeColumns(sheet);
            workbook.write(outputStream);

            return outputStream.toByteArray();
        }
    }

    // ==================== PRIVATE HELPER METHODS ====================

    private void createHeaderSection(Workbook workbook, Sheet sheet, Dealer dealer) {
        CellStyle headerStyle = createHeaderStyle(workbook);
        CellStyle infoStyle = createInfoStyle(workbook);

        // Başlık
        Row titleRow = sheet.createRow(0);
        Cell titleCell = titleRow.createCell(0);
        titleCell.setCellValue("ÜRÜN FİYAT ŞABLONU");
        titleCell.setCellStyle(headerStyle);
        sheet.addMergedRegion(new CellRangeAddress(0, 0, 0, 8));

        // Bayi bilgisi
        Row dealerRow = sheet.createRow(1);
        Cell dealerCell = dealerRow.createCell(0);
        dealerCell.setCellValue("Bayi: " + dealer.getName() + " (ID: " + dealer.getId() + ")");
        dealerCell.setCellStyle(infoStyle);
        sheet.addMergedRegion(new CellRangeAddress(1, 1, 0, 8));

        // Tarih
        Row dateRow = sheet.createRow(2);
        Cell dateCell = dateRow.createCell(0);
        dateCell.setCellValue("Oluşturma Tarihi: " + LocalDateTime.now().format(
                DateTimeFormatter.ofPattern("dd.MM.yyyy HH:mm")));
        dateCell.setCellStyle(infoStyle);
        sheet.addMergedRegion(new CellRangeAddress(2, 2, 0, 8));

        // Güncellenmiş talimatlar
        Row instructionRow = sheet.createRow(3);
        Cell instructionCell = instructionRow.createCell(0);
        instructionCell.setCellValue("Talimatlar: İstediğiniz para birimlerinde fiyat girin (TRY, USD, EUR). " +
                "Mevcut fiyatlar dolu geliyor. Tüm kurları doldurmak zorunda değilsiniz! " +
                "Tarih formatı: dd.MM.yyyy HH:mm (opsiyonel). Aktif: EVET/HAYIR");
        instructionCell.setCellStyle(infoStyle);
        sheet.addMergedRegion(new CellRangeAddress(3, 3, 0, 8));
    }

    private void createColumnHeaders(Workbook workbook, Sheet sheet, int rowIndex) {
        CellStyle headerStyle = createColumnHeaderStyle(workbook);

        Row headerRow = sheet.createRow(rowIndex);

        // ✅ VARYANT BAZLI sütun başlıkları
        String[] headers = {
                "Ürün Kodu", "Ürün Adı", "Varyant Boyutu", "SKU Kodu", "Varyant Stoğu",
                "Fiyat (TRY)", "Fiyat (USD)", "Fiyat (EUR)",
                "Geçerli Başlangıç", "Geçerli Bitiş", "Aktif"
        };

        for (int i = 0; i < headers.length; i++) {
            Cell cell = headerRow.createCell(i);
            cell.setCellValue(headers[i]);
            cell.setCellStyle(headerStyle);
        }
    }

    private CellStyle createLockedCellStyle(Workbook workbook) {
        CellStyle style = workbook.createCellStyle();
        style.setAlignment(HorizontalAlignment.CENTER);
        style.setVerticalAlignment(VerticalAlignment.CENTER);
        applyThinBorders(style);
        style.setLocked(true);
        return style;
    }

    private CellStyle createUnlockedCellStyle(Workbook workbook) {
        CellStyle style = workbook.createCellStyle();
        style.setAlignment(HorizontalAlignment.CENTER);
        style.setVerticalAlignment(VerticalAlignment.CENTER);
        applyThinBorders(style);
        style.setLocked(false);
        return style;
    }

    private void applyThinBorders(CellStyle style) {
        style.setBorderBottom(BorderStyle.THIN);
        style.setBorderTop(BorderStyle.THIN);
        style.setBorderLeft(BorderStyle.THIN);
        style.setBorderRight(BorderStyle.THIN);
    }

    private CellStyle cloneWithFill(Workbook workbook, CellStyle baseStyle, short colorIndex) {
        CellStyle cloned = workbook.createCellStyle();
        cloned.cloneStyleFrom(baseStyle);
        cloned.setFillForegroundColor(colorIndex);
        cloned.setFillPattern(FillPatternType.SOLID_FOREGROUND);
        return cloned;
    }

    /**
     * ✅ VARYANT BAZLI satır oluşturma
     */
    private void createVariantRow(Sheet sheet, int rowIndex, Product product, ProductVariant variant,
                                  ProductPrice tryPrice, ProductPrice usdPrice, ProductPrice eurPrice,
                                  CellStyle lockedStyle, CellStyle unlockedStyle) {
        Row row = sheet.createRow(rowIndex);

        // Ürün bilgileri (kilitli)
        Cell codeCell = row.createCell(COL_PRODUCT_CODE);
        codeCell.setCellValue(product.getCode());
        codeCell.setCellStyle(lockedStyle);

        Cell nameCell = row.createCell(COL_PRODUCT_NAME);
        nameCell.setCellValue(product.getName());
        nameCell.setCellStyle(lockedStyle);

        // ✅ VARYANT bilgileri (kilitli)
        Cell variantSizeCell = row.createCell(COL_VARIANT_SIZE);
        variantSizeCell.setCellValue(variant.getSize() != null ? variant.getSize() : "");
        variantSizeCell.setCellStyle(lockedStyle);

        Cell skuCell = row.createCell(COL_SKU);
        skuCell.setCellValue(variant.getSku() != null ? variant.getSku() : "");
        skuCell.setCellStyle(lockedStyle);

        Cell variantStockCell = row.createCell(COL_VARIANT_STOCK);
        variantStockCell.setCellValue(variant.getStockQuantity() != null ? variant.getStockQuantity() : 0);
        variantStockCell.setCellStyle(lockedStyle);

        // TRY fiyat (yazılabilir)
        Cell tryCell = row.createCell(COL_PRICE_TRY);
        if (tryPrice != null && tryPrice.getAmount() != null) {
            tryCell.setCellValue(tryPrice.getAmount().doubleValue());
        }
        tryCell.setCellStyle(unlockedStyle);

        // USD fiyat (yazılabilir)
        Cell usdCell = row.createCell(COL_PRICE_USD);
        if (usdPrice != null && usdPrice.getAmount() != null) {
            usdCell.setCellValue(usdPrice.getAmount().doubleValue());
        }
        usdCell.setCellStyle(unlockedStyle);

        // EUR fiyat (yazılabilir)
        Cell eurCell = row.createCell(COL_PRICE_EUR);
        if (eurPrice != null && eurPrice.getAmount() != null) {
            eurCell.setCellValue(eurPrice.getAmount().doubleValue());
        }
        eurCell.setCellStyle(unlockedStyle);

        // Tarih ve aktif kolonları (yazılabilir - fiyat bilgisi olduğu için)
        Cell fromCell = row.createCell(COL_VALID_FROM);
        Cell untilCell = row.createCell(COL_VALID_UNTIL);
        Cell activeCell = row.createCell(COL_IS_ACTIVE);

        fromCell.setCellStyle(unlockedStyle);
        untilCell.setCellStyle(unlockedStyle);
        activeCell.setCellStyle(unlockedStyle);

        ProductPrice activePrice = tryPrice != null ? tryPrice : (usdPrice != null ? usdPrice : eurPrice);
        if (activePrice != null) {
            if (activePrice.getValidFrom() != null) {
                fromCell.setCellValue(activePrice.getValidFrom().format(DateTimeFormatter.ofPattern("dd.MM.yyyy HH:mm")));
            }
            if (activePrice.getValidUntil() != null) {
                untilCell.setCellValue(activePrice.getValidUntil().format(DateTimeFormatter.ofPattern("dd.MM.yyyy HH:mm")));
            }
            activeCell.setCellValue(activePrice.getIsActive() ? "EVET" : "HAYIR");
        } else {
            activeCell.setCellValue("EVET");
        }
    }



    private void setCurrencyPriceCell(Row row, int columnIndex, ProductPrice price) {
        Cell cell = row.createCell(columnIndex);
        if (price != null && price.getAmount() != null) {
            cell.setCellValue(price.getAmount().doubleValue());
        }
        // ÖZELLİK 1: Fiyat yoksa boş bırak (null değil, boş hücre)
    }

    /**
     * ✅ VARYANT BAZLI: Varyant için bayi fiyatlarını getir
     */
    private Map<CurrencyType, ProductPrice> getVariantPricesForDealer(Long variantId, Long dealerId, boolean activeOnly) {
        List<ProductPrice> prices = productPriceRepository.findByProductVariantIdAndDealerIdAndStatus(
                variantId, dealerId, EntityStatus.ACTIVE);

        if (activeOnly) {
            prices = prices.stream()
                    .filter(ProductPrice::isValidNow)
                    .collect(Collectors.toList());
        }

        return prices.stream()
                .collect(Collectors.toMap(
                        ProductPrice::getCurrency,
                        price -> price,
                        (existing, replacement) -> existing // İlkini tut
                ));
    }

    /**
     * @deprecated Product bazlı fiyatlandırma kaldırıldı, getVariantPricesForDealer() kullan
     */
    @Deprecated
    private Map<CurrencyType, ProductPrice> getProductPricesForDealer(Long productId, Long dealerId, boolean activeOnly) {
        List<ProductPrice> prices;

        if (activeOnly) {
            prices = productPriceRepository.findByProductIdAndDealerIdAndStatus(
                            productId, dealerId, EntityStatus.ACTIVE)
                    .stream()
                    .filter(ProductPrice::isValidNow)
                    .collect(Collectors.toList());
        } else {
            prices = productPriceRepository.findByProductIdAndDealerIdAndStatus(
                    productId, dealerId, EntityStatus.ACTIVE);
        }

        return prices.stream()
                .collect(Collectors.toMap(
                        ProductPrice::getCurrency,
                        price -> price,
                        (existing, replacement) -> existing // İlkini tut
                ));
    }

    private int findDataStartRow(Sheet sheet) {
        // "Ürün Kodu" header'ını ara
        for (int i = 0; i <= 10; i++) {
            Row row = sheet.getRow(i);
            if (row != null) {
                Cell firstCell = row.getCell(0);
                if (firstCell != null && "Ürün Kodu".equals(getCellValueAsString(firstCell))) {
                    return i + 1; // Data bir sonraki satırdan başlar
                }
            }
        }
        return -1; // Bulunamadı
    }

    private boolean isEmptyRow(Row row) {
        if (row == null) return true;

        for (int i = 0; i <= COL_IS_ACTIVE; i++) {
            Cell cell = row.getCell(i);
            if (cell != null && !getCellValueAsString(cell).trim().isEmpty()) {
                return false;
            }
        }
        return true;
    }

    /**
     * ÖZELLİK 2: Esnek fiyat parse - sadece dolu olanları al
     */
    private List<ExcelPriceData> parseRowToPriceDataFlexible(Row row, int rowNumber) {
        List<ExcelPriceData> priceDataList = new ArrayList<>();

        String productCode = getCellValueAsString(row.getCell(COL_PRODUCT_CODE));
        if (productCode.trim().isEmpty()) {
            return priceDataList; // Ürün kodu yoksa atla
        }

        String variantSku = getCellValueAsString(row.getCell(COL_SKU));
        String variantSize = getCellValueAsString(row.getCell(COL_VARIANT_SIZE));

        // ÖZELLİK 2: Her currency için kontrol et - Sadece dolu olanları işle
        BigDecimal tryAmount = getCellValueAsBigDecimal(row.getCell(COL_PRICE_TRY));
        BigDecimal usdAmount = getCellValueAsBigDecimal(row.getCell(COL_PRICE_USD));
        BigDecimal eurAmount = getCellValueAsBigDecimal(row.getCell(COL_PRICE_EUR));

        // En az bir fiyat girilmiş mi kontrol et
        if ((tryAmount == null || tryAmount.compareTo(BigDecimal.ZERO) <= 0) &&
                (usdAmount == null || usdAmount.compareTo(BigDecimal.ZERO) <= 0) &&
                (eurAmount == null || eurAmount.compareTo(BigDecimal.ZERO) <= 0)) {
            return priceDataList; // Hiç fiyat yok, bu satırı atla (hata değil)
        }

        // Tarih bilgileri
        LocalDateTime validFrom = getCellValueAsDateTime(row.getCell(COL_VALID_FROM));
        LocalDateTime validUntil = getCellValueAsDateTime(row.getCell(COL_VALID_UNTIL));
        Boolean isActive = getCellValueAsBoolean(row.getCell(COL_IS_ACTIVE));

        // TRY fiyat - Sadece geçerli fiyat varsa ekle
        if (tryAmount != null && tryAmount.compareTo(BigDecimal.ZERO) > 0) {
            ExcelPriceData priceData = new ExcelPriceData(rowNumber);
            priceData.setProductCode(productCode);
            priceData.setVariantSku(variantSku);
            priceData.setVariantSize(variantSize);
            priceData.setCurrency(CurrencyType.TRY);
            priceData.setAmount(tryAmount);
            priceData.setValidFrom(validFrom);
            priceData.setValidUntil(validUntil);
            priceData.setIsActive(isActive != null ? isActive : true);
            priceDataList.add(priceData);
        }

        // USD fiyat - Sadece geçerli fiyat varsa ekle
        if (usdAmount != null && usdAmount.compareTo(BigDecimal.ZERO) > 0) {
            ExcelPriceData priceData = new ExcelPriceData(rowNumber);
            priceData.setProductCode(productCode);
            priceData.setVariantSku(variantSku);
            priceData.setVariantSize(variantSize);
            priceData.setCurrency(CurrencyType.USD);
            priceData.setAmount(usdAmount);
            priceData.setValidFrom(validFrom);
            priceData.setValidUntil(validUntil);
            priceData.setIsActive(isActive != null ? isActive : true);
            priceDataList.add(priceData);
        }

        // EUR fiyat - Sadece geçerli fiyat varsa ekle
        if (eurAmount != null && eurAmount.compareTo(BigDecimal.ZERO) > 0) {
            ExcelPriceData priceData = new ExcelPriceData(rowNumber);
            priceData.setProductCode(productCode);
            priceData.setVariantSku(variantSku);
            priceData.setVariantSize(variantSize);
            priceData.setCurrency(CurrencyType.EUR);
            priceData.setAmount(eurAmount);
            priceData.setValidFrom(validFrom);
            priceData.setValidUntil(validUntil);
            priceData.setIsActive(isActive != null ? isActive : true);
            priceDataList.add(priceData);
        }

        return priceDataList;
    }

    private Map<String, Product> createProductCodeMap() {
        List<Product> products = productRepository.findByStatusOrderByNameAsc(EntityStatus.ACTIVE);
        return products.stream()
                .collect(Collectors.toMap(
                        product -> product.getCode().toUpperCase(), // Case-insensitive
                        product -> product,
                        (existing, replacement) -> existing
                ));
    }

    private boolean saveOrUpdatePrice(ProductVariant variant, Dealer dealer, ExcelPriceData priceData, boolean updateExisting) {
        // Mevcut fiyatı kontrol et
        Optional<ProductPrice> existingPrice = productPriceRepository.findByProductVariantIdAndDealerIdAndCurrency(
                variant.getId(), dealer.getId(), priceData.getCurrency());

        if (existingPrice.isPresent()) {
//            if (!updateExisting) {
//                throw new IllegalArgumentException("Fiyat zaten mevcut - Ürün: " + priceData.getProductCode() +
//                        ", Currency: " + priceData.getCurrency());
//            }

            // Güncelle
            ProductPrice price = existingPrice.get();
            price.setProductVariant(variant);
            price.setProduct(variant.getProduct());
            price.setAmount(priceData.getAmount());
            price.setValidFrom(priceData.getValidFrom());
            price.setValidUntil(priceData.getValidUntil());
            price.setIsActive(priceData.getIsActive());
            productPriceRepository.save(price);

            logger.info("Updated price for variant SKU: " + variant.getSku() + ", currency: " + priceData.getCurrency());
            return true;

        } else {
            // Yeni oluştur
            ProductPrice price = new ProductPrice();
            price.setProduct(variant.getProduct());
            price.setProductVariant(variant);
            price.setDealer(dealer);
            price.setCurrency(priceData.getCurrency());
            price.setAmount(priceData.getAmount());
            price.setValidFrom(priceData.getValidFrom());
            price.setValidUntil(priceData.getValidUntil());
            price.setIsActive(priceData.getIsActive());
            price.setStatus(EntityStatus.ACTIVE);
            productPriceRepository.save(price);

            logger.info("Created new price for variant SKU: " + variant.getSku() + ", currency: " + priceData.getCurrency());
            return false;
        }
    }

    private void createGeneralInstructions(Workbook workbook, Sheet sheet) {
        CellStyle headerStyle = createHeaderStyle(workbook);
        CellStyle infoStyle = createInfoStyle(workbook);

        Row titleRow = sheet.createRow(0);
        Cell titleCell = titleRow.createCell(0);
        titleCell.setCellValue("FİYAT IMPORT ŞABLONU");
        titleCell.setCellStyle(headerStyle);
        sheet.addMergedRegion(new CellRangeAddress(0, 0, 0, 8));

        Row[] instructionRows = {
                sheet.createRow(1),
                sheet.createRow(2),
                sheet.createRow(3),
                sheet.createRow(4),
                sheet.createRow(5),
                sheet.createRow(6),
                sheet.createRow(7)
        };

        String[] instructions = {
                "1. Ürün Kodu: Değiştirmeyin, sistemdeki mevcut ürün kodlarını kullanın",
                "2. Fiyat Sütunları: İstediğiniz para birimlerinde fiyat girin (TRY, USD, EUR)",
                "3. Tüm kurları doldurmak zorunda değilsiniz! Sadece TRY de yeterli",
                "4. Tarih Formatı: dd.MM.yyyy HH:mm (örnek: 01.01.2025 10:30)",
                "5. Aktif Alanı: EVET veya HAYIR yazın",
                "6. Boş satırlar otomatik olarak atlanır",
                "7. Hatalı veriler varsa hata raporunu kontrol edin"
        };

        for (int i = 0; i < instructions.length; i++) {
            Cell cell = instructionRows[i].createCell(0);
            cell.setCellValue(instructions[i]);
            cell.setCellStyle(infoStyle);
            sheet.addMergedRegion(new CellRangeAddress(i + 1, i + 1, 0, 8));
        }
    }

    private void createSampleData(Sheet sheet, int startRow) {
        // ✅ VARYANT BAZLI örnek veri satırları
        String[][] sampleData = {
                // TI-001 ürününün 3 farklı varyantı
                {"TI-001", "Titanyum İmplant", "4.0mm", "TI-001-40", "50", "150.00", "15.50", "14.20", "01.01.2025 00:00", "31.12.2025 23:59", "EVET"},
                {"TI-001", "Titanyum İmplant", "4.5mm", "TI-001-45", "30", "165.00", "17.00", "15.50", "", "", "EVET"},
                {"TI-001", "Titanyum İmplant", "5.0mm", "TI-001-50", "25", "180.00", "18.50", "17.00", "", "", "EVET"},

                // PL-002 ürününün 2 farklı varyantı - Sadece TRY fiyatı
                {"PL-002", "Titanyum Plak", "6 Delik", "PL-002-6", "25", "280.00", "", "", "", "", "EVET"},
                {"PL-002", "Titanyum Plak", "8 Delik", "PL-002-8", "15", "350.00", "", "", "", "", "EVET"},

                // SC-003 ürününün tek varyantı - Sadece USD ve EUR
                {"SC-003", "Titanyum Vida", "3.5mm", "SC-003-35", "100", "", "5.50", "5.20", "", "", "EVET"}
        };

        for (int i = 0; i < sampleData.length; i++) {
            Row row = sheet.createRow(startRow + i);
            for (int j = 0; j < sampleData[i].length; j++) {
                row.createCell(j).setCellValue(sampleData[i][j]);
            }
        }
    }

    // ==================== UTILITY METHODS ====================

    private String getCellValueAsString(Cell cell) {
        if (cell == null) return "";

        return switch (cell.getCellType()) {
            case STRING -> cell.getStringCellValue().trim();
            case NUMERIC -> {
                if (DateUtil.isCellDateFormatted(cell)) {
                    yield cell.getLocalDateTimeCellValue().format(DateTimeFormatter.ofPattern("dd.MM.yyyy HH:mm"));
                } else {
                    // Sayısal değeri string'e çevir
                    double numValue = cell.getNumericCellValue();
                    if (numValue == Math.floor(numValue)) {
                        yield String.valueOf((long) numValue);
                    } else {
                        yield String.valueOf(numValue);
                    }
                }
            }
            case BOOLEAN -> cell.getBooleanCellValue() ? "EVET" : "HAYIR";
            case FORMULA -> {
                try {
                    yield String.valueOf(cell.getNumericCellValue());
                } catch (Exception e) {
                    yield cell.getStringCellValue().trim();
                }
            }
            default -> "";
        };
    }

    private BigDecimal getCellValueAsBigDecimal(Cell cell) {
        if (cell == null) return null;

        try {
            return switch (cell.getCellType()) {
                case NUMERIC -> BigDecimal.valueOf(cell.getNumericCellValue());
                case STRING -> {
                    String value = cell.getStringCellValue().trim();
                    if (value.isEmpty()) yield null;
                    // Türkçe format desteği (virgül -> nokta)
                    value = value.replace(",", ".");
                    yield new BigDecimal(value);
                }
                case FORMULA -> BigDecimal.valueOf(cell.getNumericCellValue());
                default -> null;
            };
        } catch (Exception e) {
            logger.warning("Could not parse cell value as BigDecimal: " + e.getMessage());
            return null;
        }
    }

    private LocalDateTime getCellValueAsDateTime(Cell cell) {
        if (cell == null) return null;

        try {
            if (cell.getCellType() == CellType.NUMERIC && DateUtil.isCellDateFormatted(cell)) {
                return cell.getLocalDateTimeCellValue();
            } else if (cell.getCellType() == CellType.STRING) {
                String dateStr = cell.getStringCellValue().trim();
                if (dateStr.isEmpty()) return null;

                // Farklı formatları dene
                DateTimeFormatter[] formatters = {
                        DateTimeFormatter.ofPattern("dd.MM.yyyy HH:mm"),
                        DateTimeFormatter.ofPattern("dd.MM.yyyy"),
                        DateTimeFormatter.ofPattern("yyyy-MM-dd HH:mm"),
                        DateTimeFormatter.ofPattern("yyyy-MM-dd")
                };

                for (DateTimeFormatter formatter : formatters) {
                    try {
                        if (formatter.toString().contains("HH:mm")) {
                            return LocalDateTime.parse(dateStr, formatter);
                        } else {
                            return LocalDateTime.parse(dateStr + " 00:00",
                                    DateTimeFormatter.ofPattern("dd.MM.yyyy HH:mm"));
                        }
                    } catch (DateTimeParseException ignored) {
                        // Sonraki formatı dene
                    }
                }
            }
        } catch (Exception e) {
            logger.warning("Could not parse cell value as DateTime: " + e.getMessage());
        }

        return null;
    }

    private Boolean getCellValueAsBoolean(Cell cell) {
        if (cell == null) return null;

        String value = getCellValueAsString(cell).toUpperCase();
        return switch (value) {
            case "EVET", "TRUE", "1", "AKTIF", "YES" -> true;
            case "HAYIR", "FALSE", "0", "PASIF", "NO" -> false;
            default -> null;
        };
    }

    private String getRowDataAsString(Row row) {
        if (row == null) return "";

        StringBuilder sb = new StringBuilder();
        for (int i = 0; i <= COL_IS_ACTIVE; i++) {
            Cell cell = row.getCell(i);
            if (i > 0) sb.append(" | ");
            sb.append(getCellValueAsString(cell));
        }
        return sb.toString();
    }

    private void autoSizeColumns(Sheet sheet) {
        for (int i = 0; i <= COL_IS_ACTIVE; i++) {
            sheet.autoSizeColumn(i);
            // Maksimum genişlik sınırı
            if (sheet.getColumnWidth(i) > 8000) {
                sheet.setColumnWidth(i, 8000);
            }
        }
    }

    // ==================== STYLE METHODS ====================

    private CellStyle createHeaderStyle(Workbook workbook) {
        CellStyle style = workbook.createCellStyle();
        Font font = workbook.createFont();
        font.setBold(true);
        font.setFontHeightInPoints((short) 14);
        style.setFont(font);
        style.setAlignment(HorizontalAlignment.CENTER);
        style.setFillForegroundColor(IndexedColors.LIGHT_BLUE.getIndex());
        style.setFillPattern(FillPatternType.SOLID_FOREGROUND);
        return style;
    }

    private CellStyle createInfoStyle(Workbook workbook) {
        CellStyle style = workbook.createCellStyle();
        Font font = workbook.createFont();
        font.setFontHeightInPoints((short) 10);
        style.setFont(font);
        style.setAlignment(HorizontalAlignment.LEFT);
        return style;
    }

    private CellStyle createColumnHeaderStyle(Workbook workbook) {
        CellStyle style = workbook.createCellStyle();
        Font font = workbook.createFont();
        font.setBold(true);
        font.setFontHeightInPoints((short) 11);
        style.setFont(font);
        style.setAlignment(HorizontalAlignment.CENTER);
        style.setFillForegroundColor(IndexedColors.GREY_25_PERCENT.getIndex());
        style.setFillPattern(FillPatternType.SOLID_FOREGROUND);
        style.setBorderBottom(BorderStyle.THIN);
        style.setBorderTop(BorderStyle.THIN);
        style.setBorderLeft(BorderStyle.THIN);
        style.setBorderRight(BorderStyle.THIN);
        return style;
    }
}<|MERGE_RESOLUTION|>--- conflicted
+++ resolved
@@ -98,11 +98,6 @@
             // Tek seferlik stil oluştur (performans için)
             CellStyle baseLockedStyle = createLockedCellStyle(workbook);
             CellStyle baseUnlockedStyle = createUnlockedCellStyle(workbook);
-<<<<<<< HEAD
-            Map<Long, CellStyle> lockedStylesByProduct = new HashMap<>();
-            Map<Long, CellStyle> unlockedStylesByProduct = new HashMap<>();
-=======
->>>>>>> 7ebb6b22
             int colorCursor = 0;
 
             // Header ve talimatları oluştur
@@ -125,25 +120,11 @@
                     continue;
                 }
 
-<<<<<<< HEAD
-                // Her varyant için ayrı satır oluştur
-                CellStyle lockedStyle = lockedStylesByProduct.get(product.getId());
-                CellStyle unlockedStyle = unlockedStylesByProduct.get(product.getId());
-                if (lockedStyle == null || unlockedStyle == null) {
-                    short color = PRODUCT_ROW_COLORS[colorCursor % PRODUCT_ROW_COLORS.length];
-                    lockedStyle = cloneWithFill(workbook, baseLockedStyle, color);
-                    unlockedStyle = cloneWithFill(workbook, baseUnlockedStyle, color);
-                    lockedStylesByProduct.put(product.getId(), lockedStyle);
-                    unlockedStylesByProduct.put(product.getId(), unlockedStyle);
-                    colorCursor++;
-                }
-=======
                 // Aynı ürünün tüm varyantları için aynı renk
                 short color = PRODUCT_ROW_COLORS[colorCursor % PRODUCT_ROW_COLORS.length];
                 CellStyle lockedStyle = cloneWithFill(workbook, baseLockedStyle, color);
                 CellStyle unlockedStyle = cloneWithFill(workbook, baseUnlockedStyle, color);
                 colorCursor++;
->>>>>>> 7ebb6b22
 
                 for (ProductVariant variant : variants) {
                     // Bu varyant için bayi fiyatlarını al
@@ -195,11 +176,6 @@
 
             CellStyle baseLockedStyle = createLockedCellStyle(workbook);
             CellStyle baseUnlockedStyle = createUnlockedCellStyle(workbook);
-<<<<<<< HEAD
-            Map<Long, CellStyle> lockedStylesByProduct = new HashMap<>();
-            Map<Long, CellStyle> unlockedStylesByProduct = new HashMap<>();
-=======
->>>>>>> 7ebb6b22
             int colorCursor = 0;
 
             // Header ve talimatları oluştur
@@ -222,27 +198,12 @@
                     continue;
                 }
 
-<<<<<<< HEAD
-                CellStyle lockedStyle = lockedStylesByProduct.get(product.getId());
-                CellStyle unlockedStyle = unlockedStylesByProduct.get(product.getId());
-                if (lockedStyle == null || unlockedStyle == null) {
-                    short color = PRODUCT_ROW_COLORS[colorCursor % PRODUCT_ROW_COLORS.length];
-                    lockedStyle = cloneWithFill(workbook, baseLockedStyle, color);
-                    unlockedStyle = cloneWithFill(workbook, baseUnlockedStyle, color);
-                    lockedStylesByProduct.put(product.getId(), lockedStyle);
-                    unlockedStylesByProduct.put(product.getId(), unlockedStyle);
-                    colorCursor++;
-                }
-
-                // Her varyant için ayrı satır oluştur
-=======
                 // Aynı ürünün tüm varyantları için aynı renk
                 short color = PRODUCT_ROW_COLORS[colorCursor % PRODUCT_ROW_COLORS.length];
                 CellStyle lockedStyle = cloneWithFill(workbook, baseLockedStyle, color);
                 CellStyle unlockedStyle = cloneWithFill(workbook, baseUnlockedStyle, color);
                 colorCursor++;
 
->>>>>>> 7ebb6b22
                 for (ProductVariant variant : variants) {
                     // Bu varyant için bayi fiyatlarını al
                     Map<CurrencyType, ProductPrice> priceMap = getVariantPricesForDealer(
