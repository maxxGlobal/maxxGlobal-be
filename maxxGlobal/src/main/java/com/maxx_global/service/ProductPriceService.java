// ProductPriceService.java - Tam güncellenmiş servis

package com.maxx_global.service;

import com.maxx_global.dto.dealer.DealerResponse;
import com.maxx_global.dto.product.ProductSummary;
import com.maxx_global.dto.productPrice.*;
import com.maxx_global.dto.productPrice.DealerVariantPriceUpsertRequest.VariantPriceUpsertItem;
import com.maxx_global.dto.productPrice.DealerVariantPriceUpsertRequest.VariantCurrencyPriceUpsert;
import com.maxx_global.entity.ProductPrice;
import com.maxx_global.entity.ProductVariant;
import com.maxx_global.entity.Dealer;
import com.maxx_global.enums.CurrencyType;
import com.maxx_global.enums.EntityStatus;
import com.maxx_global.repository.ProductPriceRepository;
import com.maxx_global.repository.ProductVariantRepository;
import jakarta.persistence.EntityNotFoundException;
import org.springframework.data.domain.*;
import org.springframework.security.authentication.BadCredentialsException;
import org.springframework.stereotype.Service;
import org.springframework.transaction.annotation.Transactional;

import java.math.BigDecimal;
import java.math.RoundingMode;
import java.time.LocalDateTime;
import java.util.*;
import java.util.logging.Logger;
import java.util.stream.Collectors;

@Service
@Transactional(readOnly = true)
public class ProductPriceService {

    private static final Logger logger = Logger.getLogger(ProductPriceService.class.getName());

    private final ProductPriceRepository productPriceRepository;
    private final ProductPriceMapper productPriceMapper;
    private final ProductService productService;
    private final DealerService dealerService;
    private final ProductVariantRepository productVariantRepository;

    public ProductPriceService(ProductPriceRepository productPriceRepository,
                               ProductPriceMapper productPriceMapper,
                               ProductService productService,
                               DealerService dealerService,
                               ProductVariantRepository productVariantRepository) {
        this.productPriceRepository = productPriceRepository;
        this.productPriceMapper = productPriceMapper;
        this.productService = productService;
        this.dealerService = dealerService;
        this.productVariantRepository = productVariantRepository;
    }

    // ==================== YENİ - GRUPLU FİYAT İŞLEMLERİ ====================

    /**
     * Tüm fiyatları gruplu olarak getir (ürün-dealer kombinasyonu bazında)
     */
    public Page<ProductPriceResponse> getAllPrices(int page, int size, String sortBy, String sortDirection) {
        logger.info("Fetching all prices grouped by product-dealer - page: " + page + ", size: " + size);

        Sort sort = Sort.by(Sort.Direction.fromString(sortDirection.toUpperCase()), sortBy);

        // Optimize edilmiş query ile gruplu veri al
        List<ProductPrice> allPrices = productPriceRepository.findAllGroupedByProductDealer(EntityStatus.ACTIVE);

        // Ürün-Dealer kombinasyonuna göre grupla
        Map<String, List<ProductPrice>> groupedPrices = allPrices.stream()
                .collect(Collectors.groupingBy(price ->
                                PriceGroup.createGroupKey(
                                        price.getProductVariant() != null ? price.getProductVariant().getProduct().getId() : null,
                                        price.getDealer().getId()
                                ),
                        LinkedHashMap::new, // Sıralamayı koru
                        Collectors.toList()
                ));

        // PriceGroup'ları oluştur
        List<PriceGroup> priceGroups = groupedPrices.entrySet().stream()
                .map(entry -> {
                    List<ProductPrice> prices = entry.getValue();
                    ProductPrice firstPrice = prices.get(0);
                    return new PriceGroup(
                            firstPrice.getProductVariant() != null ? firstPrice.getProductVariant().getProduct().getId() : null,
                            firstPrice.getProductVariant() != null ? firstPrice.getProductVariant().getProduct().getName() : null,
                            firstPrice.getProductVariant() != null ? firstPrice.getProductVariant().getProduct().getCode() : null,
                            firstPrice.getDealer().getId(),
                            firstPrice.getDealer().getName(),
                            prices
                    );
                })
                .sorted(createPriceGroupComparator(sortBy, sortDirection))
                .collect(Collectors.toList());

        // Sayfalama uygula
        Pageable pageable = PageRequest.of(page, size);
        return createPagedResponse(priceGroups, pageable);
    }

    /**
     * Bayiye göre gruplu fiyatlar
     */
    public Page<ProductPriceResponse> getPricesByDealer(Long dealerId, int page, int size,
                                                        String sortBy, String sortDirection, boolean activeOnly) {
        logger.info("Fetching grouped prices for dealer: " + dealerId + ", activeOnly: " + activeOnly);

        // Dealer varlık kontrolü
        dealerService.getDealerById(dealerId);

        Sort sort = Sort.by(Sort.Direction.fromString(sortDirection.toUpperCase()), sortBy);
        Pageable pageable = PageRequest.of(page, size, sort);

        List<ProductPrice> prices;
        if (activeOnly) {
            // Aktif ve geçerli fiyatları al
            Page<ProductPrice> activePage = productPriceRepository.findActivePricesByDealer(
                    dealerId, EntityStatus.ACTIVE, PageRequest.of(0, Integer.MAX_VALUE));
            prices = activePage.getContent();
        } else {
            // Tüm dealer fiyatlarını al
            Page<ProductPrice> allPage = productPriceRepository.findByDealerIdAndStatus(
                    dealerId, EntityStatus.ACTIVE, PageRequest.of(0, Integer.MAX_VALUE));
            prices = allPage.getContent();
        }

        // Ürün bazında grupla
        Map<Long, List<ProductPrice>> groupedByProduct = prices.stream()
                .collect(Collectors.groupingBy(price ->
                        price.getProductVariant() != null ? price.getProductVariant().getProduct().getId() : null
                ));

        // PriceGroup'ları oluştur
        List<PriceGroup> priceGroups = groupedByProduct.entrySet().stream()
                .map(entry -> {
                    List<ProductPrice> productPrices = entry.getValue();
                    ProductPrice firstPrice = productPrices.get(0);
                    return new PriceGroup(
                            firstPrice.getProductVariant() != null ? firstPrice.getProductVariant().getProduct().getId() : null,
                            firstPrice.getProductVariant() != null ? firstPrice.getProductVariant().getProduct().getName() : null,
                            firstPrice.getProductVariant() != null ? firstPrice.getProductVariant().getProduct().getCode() : null,
                            firstPrice.getDealer().getId(),
                            firstPrice.getDealer().getName(),
                            productPrices
                    );
                })
                .sorted(createPriceGroupComparator(sortBy, sortDirection))
                .collect(Collectors.toList());

        return createPagedResponse(priceGroups, pageable);
    }

    /**
     * ID ile fiyat getir - Tek fiyat döner (gruplu değil)
     */
    public ProductPriceResponse getPriceById(Long id) {
        logger.info("Fetching single price with id: " + id);

        ProductPrice price = productPriceRepository.findById(id)
                .orElseThrow(() -> new EntityNotFoundException("Price not found with id: " + id));

        return productPriceMapper.toResponseSingle(price);
    }

    /**
     * Ürün bazlı fiyat getir (belirli bayi için - gruplu)
     */
    public ProductPriceResponse getProductPricesForDealer(Long productId, Long dealerId) {
        logger.info("Getting grouped prices for product: " + productId + ", dealer: " + dealerId);

        // Varlık kontrolleri
        productService.getProductSummary(productId);
         dealerService.getDealerById(dealerId);

        // Bu ürün-dealer kombinasyonu için tüm currency'lerdeki fiyatları al
        List<ProductPrice> prices = productPriceRepository.findByProductIdAndDealerIdAndStatus(
                productId, dealerId, EntityStatus.ACTIVE);

        ProductPrice pp= prices.stream().filter(p->p.getDealer().getPreferredCurrency().equals(p.getCurrency())).findFirst().orElse(null);

        return productPriceMapper.toResponseSingle(pp);
    }

    public DealerProductVariantPricesResponse getDealerProductVariantPrices(Long productId, Long dealerId) {
        logger.info("Getting variant price list for product: " + productId + ", dealer: " + dealerId);

        ProductSummary product = productService.getProductSummary(productId);
        DealerResponse dealer = dealerService.getDealerById(dealerId);

        List<ProductVariant> variants = productVariantRepository
                .findByProductIdAndStatusOrderBySizeAsc(productId, EntityStatus.ACTIVE);

        List<ProductPrice> prices = productPriceRepository.findByProductIdAndDealerIdAndStatus(
                productId, dealerId, EntityStatus.ACTIVE);

        Map<Long, ProductVariant> variantInfo = new LinkedHashMap<>();
        variants.forEach(variant -> variantInfo.put(variant.getId(), variant));

        Map<Long, Map<CurrencyType, BigDecimal>> priceMap = new LinkedHashMap<>();

        for (ProductPrice price : prices) {
            if (price == null || price.getProductVariant() == null || price.getCurrency() == null) {
                continue;
            }

            ProductVariant variant = price.getProductVariant();
            variantInfo.putIfAbsent(variant.getId(), variant);

            priceMap.computeIfAbsent(variant.getId(), id -> new EnumMap<>(CurrencyType.class))
                    .put(price.getCurrency(), price.getAmount());
        }

        List<VariantPriceDetail> variantDetails = variantInfo.values().stream()
                .map(variant -> {
                    Map<CurrencyType, BigDecimal> amountsByCurrency = priceMap.getOrDefault(variant.getId(), Collections.emptyMap());

                    List<PriceInfo> priceInfos = Arrays.stream(CurrencyType.values())
                            .map(currency -> new PriceInfo(currency, amountsByCurrency.get(currency)))
                            .collect(Collectors.toList());

                    return new VariantPriceDetail(
                            variant.getId(),
                            variant.getSku(),
                            variant.getSize(),
                            priceInfos
                    );
                })
                .collect(Collectors.toList());

        return new DealerProductVariantPricesResponse(
                product.id(),
                product.name(),
                product.code(),
                dealer.id(),
                dealer.name(),
                variantDetails
        );
    }

    @Transactional
    public DealerProductVariantPricesResponse saveOrUpdateDealerProductVariantPrices(Long productId,
                                                                                      Long dealerId,
                                                                                      DealerVariantPriceUpsertRequest request) {
        logger.info("Saving dealer variant prices for product: " + productId + ", dealer: " + dealerId);

        request.validate();

        ProductSummary product = productService.getProductSummary(productId);
        dealerService.getDealerById(dealerId);

        List<ProductVariant> variants = productVariantRepository
                .findByProductIdAndStatusOrderBySizeAsc(productId, EntityStatus.ACTIVE);

        if (variants.isEmpty()) {
            throw new EntityNotFoundException("Ürüne ait aktif varyant bulunamadı: " + productId);
        }

        Map<Long, ProductVariant> variantMap = variants.stream()
                .collect(Collectors.toMap(ProductVariant::getId, variant -> variant));

        Dealer dealerRef = new Dealer();
        dealerRef.setId(dealerId);

        List<ProductPrice> pricesToPersist = new ArrayList<>();
<<<<<<< HEAD
        List<ProductPrice> pricesToDelete = new ArrayList<>();
=======
>>>>>>> 7bfdb752

        for (VariantPriceUpsertItem variantRequest : request.variants()) {
            ProductVariant variant = variantMap.get(variantRequest.variantId());
            if (variant == null) {
                throw new EntityNotFoundException("Varyant bulunamadı veya ürüne ait değil: " + variantRequest.variantId());
            }

            for (VariantCurrencyPriceUpsert priceRequest : variantRequest.prices()) {
<<<<<<< HEAD
                Optional<ProductPrice> existingPrice = productPriceRepository
                        .findByVariantIdAndDealerIdAndCurrency(variant.getId(), dealerId, priceRequest.currency());

                if (priceRequest.amount() == null) {
                    existingPrice.ifPresent(pricesToDelete::add);
                    continue;
                }

                ProductPrice price = existingPrice.orElseGet(() -> {
                    ProductPrice newPrice = new ProductPrice();
                    newPrice.setProductVariant(variant);
                    newPrice.setDealer(dealerRef);
                    newPrice.setCurrency(priceRequest.currency());
                    newPrice.setStatus(EntityStatus.ACTIVE);
                    return newPrice;
                });
=======
                ProductPrice price = productPriceRepository
                        .findByVariantIdAndDealerIdAndCurrency(variant.getId(), dealerId, priceRequest.currency())
                        .orElseGet(() -> {
                            ProductPrice newPrice = new ProductPrice();
                            newPrice.setProductVariant(variant);
                            newPrice.setDealer(dealerRef);
                            newPrice.setCurrency(priceRequest.currency());
                            newPrice.setStatus(EntityStatus.ACTIVE);
                            return newPrice;
                        });
>>>>>>> 7bfdb752

                price.setAmount(priceRequest.amount());
                price.setValidFrom(priceRequest.validFrom());
                price.setValidUntil(priceRequest.validUntil());
<<<<<<< HEAD
=======
                price.setValidUntil(LocalDateTime.now().plusYears(20));
>>>>>>> 7bfdb752
                price.setIsActive(priceRequest.isActive() != null ? priceRequest.isActive() : Boolean.TRUE);
                price.setStatus(EntityStatus.ACTIVE);

                pricesToPersist.add(price);
            }
        }

<<<<<<< HEAD
        if (!pricesToDelete.isEmpty()) {
            productPriceRepository.deleteAll(pricesToDelete);
        }

=======
>>>>>>> 7bfdb752
        if (!pricesToPersist.isEmpty()) {
            productPriceRepository.saveAll(pricesToPersist);
        }

        return getDealerProductVariantPrices(product.id(), dealerId);
    }

    public ProductPriceResponse getVariantPricesForDealer(Long variantId, Long dealerId) {
        logger.info("Getting grouped prices for product: " + variantId + ", dealer: " + dealerId);

        // Varlık kontrolleri
        productService.getVariant(variantId);
        dealerService.getDealerById(dealerId);

        // Bu ürün-dealer kombinasyonu için tüm currency'lerdeki fiyatları al
        List<ProductPrice> prices = productPriceRepository.findByProductVariantAndDealerIdAndStatus(
                variantId, dealerId, EntityStatus.ACTIVE);

        ProductPrice pp= prices.stream().filter(p->p.getDealer().getPreferredCurrency().equals(p.getCurrency())).findFirst().orElse(null);

        return productPriceMapper.toResponseSingle(pp);
    }

    // ==================== ARAMA İŞLEMLERİ ====================

    /**
     * Fiyat arama - Gruplu sonuçlar
     */
    public Page<ProductPriceResponse> searchPrices(Long dealerId, String searchTerm, int page, int size) {
        logger.info("Searching grouped prices for dealer: " + dealerId + ", term: " + searchTerm);

        // Dealer varlık kontrolü
        dealerService.getDealerById(dealerId);

        Pageable pageable = PageRequest.of(page, size);
        Page<ProductPrice> pricesPage = productPriceRepository.searchPricesByProductInfo(
                dealerId, searchTerm, EntityStatus.ACTIVE,
                PageRequest.of(0, Integer.MAX_VALUE)); // Tüm sonuçları al

        // Ürün bazında grupla
        Map<Long, List<ProductPrice>> groupedByProduct = pricesPage.getContent().stream()
                .collect(Collectors.groupingBy(price ->
                        price.getProductVariant() != null ? price.getProductVariant().getProduct().getId() : null
                ));

        List<PriceGroup> priceGroups = groupedByProduct.entrySet().stream()
                .map(entry -> {
                    List<ProductPrice> productPrices = entry.getValue();
                    ProductPrice firstPrice = productPrices.get(0);
                    return new PriceGroup(
                            firstPrice.getProductVariant() != null ? firstPrice.getProductVariant().getProduct().getId() : null,
                            firstPrice.getProductVariant() != null ? firstPrice.getProductVariant().getProduct().getName() : null,
                            firstPrice.getProductVariant() != null ? firstPrice.getProductVariant().getProduct().getCode() : null,
                            firstPrice.getDealer().getId(),
                            firstPrice.getDealer().getName(),
                            productPrices
                    );
                })
                .collect(Collectors.toList());

        return createPagedResponse(priceGroups, pageable);
    }

    // ==================== KARŞILAŞTIRMA İŞLEMLERİ ====================

    /**
     * Ürüne göre bayiler arası fiyat karşılaştırması
     */
    public DealerPriceComparison getProductPriceComparison(Long productId, String currency) {
        logger.info("Getting price comparison for product: " + productId);

        ProductSummary product = productService.getProductSummary(productId);

        List<ProductPrice> prices = productPriceRepository.findPricesForComparison(
                productId, CurrencyType.valueOf(currency), EntityStatus.ACTIVE);

        if (prices.isEmpty()) {
            throw new EntityNotFoundException("No prices found for product: " + productId);
        }

        List<DealerPriceInfo> dealerPrices = prices.stream()
                .map(price -> new DealerPriceInfo(
                        price.getDealer().getId(),
                        price.getDealer().getName(),
                        price.getAmount(),
                        price.isValidNow()
                ))
                .collect(Collectors.toList());

        return new DealerPriceComparison(
                productId,
                product.name(),
                CurrencyType.valueOf(currency),
                dealerPrices
        );
    }

    // ==================== CRUD İŞLEMLERİ ====================

    /**
     * Yeni fiyat oluştur
     */
    @Transactional
    public ProductPriceResponse createPrice(ProductPriceRequest request) {
        logger.info("Creating new price for product: " + request.productId() +
                ", dealer: " + request.dealerId() + ", currency: " + request.currency());

        // Validation
        request.validate();

        // Varlık kontrolleri
        ProductSummary product = productService.getProductSummary(request.productId());
        dealerService.getDealerById(request.dealerId());

        // Unique constraint kontrolü (aynı ürün-dealer-currency kombinasyonu)
        productPriceRepository.findByProductIdAndDealerIdAndCurrency(
                request.productId(), request.dealerId(), request.currency()
        ).ifPresent(existingPrice -> {
            throw new BadCredentialsException(
                    "Price already exists for product: " + product.name() +
                            ", dealer: " + request.dealerId() +
                            ", currency: " + request.currency());
        });

        ProductPrice price = productPriceMapper.toEntity(request);
        price.setStatus(EntityStatus.ACTIVE);

        if (price.getIsActive() == null) {
            price.setIsActive(true);
        }

        ProductPrice savedPrice = productPriceRepository.save(price);
        logger.info("Price created successfully with id: " + savedPrice.getId());

        // Tek fiyat response döner
        return productPriceMapper.toResponseSingle(savedPrice);
    }

    /**
     * Fiyat güncelle
     */
    @Transactional
    public ProductPriceResponse updatePrice(Long id, ProductPriceRequest request) {
        logger.info("Updating price with id: " + id);

        request.validate();

        ProductPrice existingPrice = productPriceRepository.findById(id)
                .orElseThrow(() -> new EntityNotFoundException("Price not found with id: " + id));

        // Farklı kombinasyon için unique constraint kontrolü
        Long existingProductId = existingPrice.getProductVariant() != null ?
                existingPrice.getProductVariant().getProduct().getId() : null;

        if ((existingProductId == null || !existingProductId.equals(request.productId())) ||
                !existingPrice.getDealer().getId().equals(request.dealerId()) ||
                !existingPrice.getCurrency().equals(request.currency()))  {

            productPriceRepository.findByProductIdAndDealerIdAndCurrency(
                    request.productId(), request.dealerId(), request.currency()
            ).ifPresent(conflictPrice -> {
                throw new BadCredentialsException("Price already exists for this new combination");
            });

            productService.getProductSummary(request.productId());
            dealerService.getDealerById(request.dealerId());
        }

        // Güncelleme
        existingPrice.setAmount(request.amount());
        existingPrice.setValidFrom(request.validFrom());
        existingPrice.setValidUntil(request.validUntil());
        existingPrice.setIsActive(request.isActive() != null ? request.isActive() : true);

        ProductPrice updatedPrice = productPriceRepository.save(existingPrice);
        logger.info("Price updated successfully");

        return productPriceMapper.toResponseSingle(updatedPrice);
    }

    /**
     * Toplu fiyat güncelleme
     */
    @Transactional
    public List<ProductPriceResponse> bulkUpdatePrices(BulkPriceUpdateRequest request) {
        logger.info("Bulk updating " + request.priceIds().size() + " prices");

        request.validate();

        List<ProductPrice> prices = productPriceRepository.findByIdsAndStatus(
                request.priceIds(), EntityStatus.ACTIVE);

        if (prices.size() != request.priceIds().size()) {
            throw new EntityNotFoundException("Some prices not found or not active");
        }

        prices.forEach(price -> updatePriceFromBulkRequest(price, request));
        List<ProductPrice> updatedPrices = productPriceRepository.saveAll(prices);

        // Tek fiyat response'ları döner
        return updatedPrices.stream()
                .map(productPriceMapper::toResponseSingle)
                .collect(Collectors.toList());
    }

    /**
     * Fiyat sil (soft delete)
     */
    @Transactional
    public void deletePrice(Long id) {
        logger.info("Deleting price with id: " + id);

        ProductPrice price = productPriceRepository.findById(id)
                .orElseThrow(() -> new EntityNotFoundException("Price not found with id: " + id));

        price.setStatus(EntityStatus.DELETED);
        productPriceRepository.save(price);

        logger.info("Price deleted successfully");
    }

    // ==================== BUSINESS LOGIC İŞLEMLERİ ====================

    /**
     * Süresi dolan fiyatları getir - Gruplu değil, tek tek
     */
    public List<ProductPriceResponse> getExpiredPrices() {
        logger.info("Fetching expired prices");

        List<ProductPrice> expiredPrices = productPriceRepository.findExpiredPrices(EntityStatus.ACTIVE);
        return expiredPrices.stream()
                .map(productPriceMapper::toResponseSingle)
                .collect(Collectors.toList());
    }

    /**
     * Aktif fiyat sayısı (istatistik için)
     */
    public Long getActivePriceCountByDealer(Long dealerId) {
        dealerService.getDealerById(dealerId);
        return productPriceRepository.countActivePricesByDealer(dealerId, EntityStatus.ACTIVE);
    }

    /**
     * Ürünün kaç bayide fiyatı var
     */
    public Long getDealerCountForProduct(Long productId) {
        productService.getProductSummary(productId);
        return productPriceRepository.countDealersWithPriceForProduct(productId, EntityStatus.ACTIVE);
    }

    // ==================== PRIVATE HELPER METHODS ====================

    /**
     * PriceGroup comparator oluştur
     */
    private Comparator<PriceGroup> createPriceGroupComparator(String sortBy, String sortDirection) {
        boolean isDesc = "desc".equalsIgnoreCase(sortDirection);

        return switch (sortBy.toLowerCase()) {
            case "name" -> isDesc ?
                    Comparator.comparing(PriceGroup::productName).reversed() :
                    Comparator.comparing(PriceGroup::productName);

            case "amount" -> isDesc ?
                    Comparator.comparing((PriceGroup g) -> g.getMainPrice().getAmount()).reversed() :
                    Comparator.comparing((PriceGroup g) -> g.getMainPrice().getAmount());

            case "dealer" -> isDesc ?
                    Comparator.comparing(PriceGroup::dealerName).reversed() :
                    Comparator.comparing(PriceGroup::dealerName);

            default -> isDesc ? // createdDate
                    Comparator.comparing((PriceGroup g) -> g.getMainPrice().getCreatedAt()).reversed() :
                    Comparator.comparing((PriceGroup g) -> g.getMainPrice().getCreatedAt());
        };
    }

    /**
     * Sayfalanmış response oluştur
     */
    private Page<ProductPriceResponse> createPagedResponse(List<PriceGroup> priceGroups, Pageable pageable) {
        int start = (int) pageable.getOffset();
        int end = Math.min((start + pageable.getPageSize()), priceGroups.size());

        if (start >= priceGroups.size()) {
            return new PageImpl<>(Collections.emptyList(), pageable, priceGroups.size());
        }

        List<PriceGroup> pagedGroups = priceGroups.subList(start, end);
        List<ProductPriceResponse> responses = pagedGroups.stream()
                .map(productPriceMapper::toResponse)
                .collect(Collectors.toList());

        return new PageImpl<>(responses, pageable, priceGroups.size());
    }

    /**
     * Bulk update için tek bir fiyatı güncelle
     */
    private void updatePriceFromBulkRequest(ProductPrice price, BulkPriceUpdateRequest request) {
        if (request.newAmount() != null) {
            price.setAmount(request.newAmount());
        }

        if (request.percentageChange() != null) {
            BigDecimal currentAmount = price.getAmount();
            BigDecimal multiplier = BigDecimal.ONE.add(
                    request.percentageChange().divide(BigDecimal.valueOf(100), 4, RoundingMode.HALF_UP)
            );
            BigDecimal newAmount = currentAmount.multiply(multiplier)
                    .setScale(2, RoundingMode.HALF_UP);
            price.setAmount(newAmount);
        }

        if (request.isActive() != null) {
            price.setIsActive(request.isActive());
        }

        if (request.validFrom() != null) {
            price.setValidFrom(request.validFrom());
        }

        if (request.validUntil() != null) {
            price.setValidUntil(request.validUntil());
        }
    }
}<|MERGE_RESOLUTION|>--- conflicted
+++ resolved
@@ -261,10 +261,6 @@
         dealerRef.setId(dealerId);
 
         List<ProductPrice> pricesToPersist = new ArrayList<>();
-<<<<<<< HEAD
-        List<ProductPrice> pricesToDelete = new ArrayList<>();
-=======
->>>>>>> 7bfdb752
 
         for (VariantPriceUpsertItem variantRequest : request.variants()) {
             ProductVariant variant = variantMap.get(variantRequest.variantId());
@@ -273,24 +269,6 @@
             }
 
             for (VariantCurrencyPriceUpsert priceRequest : variantRequest.prices()) {
-<<<<<<< HEAD
-                Optional<ProductPrice> existingPrice = productPriceRepository
-                        .findByVariantIdAndDealerIdAndCurrency(variant.getId(), dealerId, priceRequest.currency());
-
-                if (priceRequest.amount() == null) {
-                    existingPrice.ifPresent(pricesToDelete::add);
-                    continue;
-                }
-
-                ProductPrice price = existingPrice.orElseGet(() -> {
-                    ProductPrice newPrice = new ProductPrice();
-                    newPrice.setProductVariant(variant);
-                    newPrice.setDealer(dealerRef);
-                    newPrice.setCurrency(priceRequest.currency());
-                    newPrice.setStatus(EntityStatus.ACTIVE);
-                    return newPrice;
-                });
-=======
                 ProductPrice price = productPriceRepository
                         .findByVariantIdAndDealerIdAndCurrency(variant.getId(), dealerId, priceRequest.currency())
                         .orElseGet(() -> {
@@ -301,15 +279,11 @@
                             newPrice.setStatus(EntityStatus.ACTIVE);
                             return newPrice;
                         });
->>>>>>> 7bfdb752
 
                 price.setAmount(priceRequest.amount());
                 price.setValidFrom(priceRequest.validFrom());
                 price.setValidUntil(priceRequest.validUntil());
-<<<<<<< HEAD
-=======
                 price.setValidUntil(LocalDateTime.now().plusYears(20));
->>>>>>> 7bfdb752
                 price.setIsActive(priceRequest.isActive() != null ? priceRequest.isActive() : Boolean.TRUE);
                 price.setStatus(EntityStatus.ACTIVE);
 
@@ -317,13 +291,6 @@
             }
         }
 
-<<<<<<< HEAD
-        if (!pricesToDelete.isEmpty()) {
-            productPriceRepository.deleteAll(pricesToDelete);
-        }
-
-=======
->>>>>>> 7bfdb752
         if (!pricesToPersist.isEmpty()) {
             productPriceRepository.saveAll(pricesToPersist);
         }
